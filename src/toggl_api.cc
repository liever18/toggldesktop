--- conflicted
+++ resolved
@@ -385,15 +385,9 @@
 
     poco_check_ptr(c);
 
-<<<<<<< HEAD
-	logger().debug("Created client " + c->String());
-
-	poco_assert(!c->GUID().empty());
-=======
     logger().debug("Created client " + c->String());
 
     poco_assert(!c->GUID().empty());
->>>>>>> 205f36e2
 
     return copy_string(c->GUID());
 }
