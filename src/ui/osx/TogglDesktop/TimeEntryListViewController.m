--- conflicted
+++ resolved
@@ -145,8 +145,6 @@
 											 selector:@selector(deselectAllTimeEntryNotification)
 												 name:kDeselectAllTimeEntryList
 											   object:nil];
-<<<<<<< HEAD
-=======
 	[[NSNotificationCenter defaultCenter] addObserver:self
 											 selector:@selector(windowDidBecomeKeyNotification:)
 												 name:NSWindowDidBecomeKeyNotification
@@ -155,7 +153,6 @@
 											 selector:@selector(touchBarSettingChangedNotification:)
 												 name:kTouchBarSettingChanged
 											   object:nil];
->>>>>>> a1b63601
 }
 
 - (void)initCollectionView
@@ -731,8 +728,6 @@
 {
 	[self.dataSource loadMoreTimeEntryIfNeedAt:date];
 }
-<<<<<<< HEAD
-=======
 
 - (NSTouchBar *)makeTouchBar
 {
@@ -744,5 +739,4 @@
 	self.touchBar = nil;
 }
 
->>>>>>> a1b63601
 @end