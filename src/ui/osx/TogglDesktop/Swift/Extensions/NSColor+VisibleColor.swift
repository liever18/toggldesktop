//
//  NSColor+VisibleColor.swift
//  TogglDesktop
//
//  Created by Nghia Tran on 8/12/19.
//  Copyright © 2019 Alari. All rights reserved.
//

import Foundation

extension NSColor {

    @objc func visibleColor() -> NSColor {
        guard let window = NSApplication.shared.keyWindow else { return self }
        let darkMode = window.isDarkMode

        // Get correct RGB from current color space
        guard let component = getRGBComponents() else { return self }
        let red = component.red
        let green = component.green
        let blue = component.blue

        // Get correct RGB from current color space
        guard let component = getRGBComponents() else { return self }
        let red = component.red
        let green = component.green
        let blue = component.blue

        // If darkmode and color is black-based
        // or light mode and color is white-based
<<<<<<< HEAD
        if (darkMode && (red + blue + green) <= 3.0 * bottomThreshold) ||
            (!darkMode && (red + blue + green) >= 3.0 * topThreshold) {

            // Revert color to make it visible
            let red = 1.0 - redComponent
            let green = 1.0 - greenComponent
            let blue = 1.0 - blueComponent
=======
        let relativeLuminance = getRelativeLuminance(red: red, green: green, blue: blue)
        let contrastRatio = darkMode
            ? (relativeLuminance + 0.05)
                / (getRelativeLuminance(red: 30.0 / 255.0, green: 30.0 / 255.0, blue: 30.0 / 255.0) + 0.05)
            : (getRelativeLuminance(red: 1.0, green: 1.0, blue: 1.0) + 0.05)
                / (relativeLuminance + 0.05)
        
        if (contrastRatio < 1.5) {
            // Revert color to make it visible
            let red = 1.0 - red
            let green = 1.0 - green
            let blue = 1.0 - blue
            return NSColor(red: red, green: green, blue: blue, alpha: 1.0)
        }
        else if (contrastRatio < 3.0) {
            // Just make it lighter/darker
            let red = addContrast(component: red, darkMode: darkMode)
            let green = addContrast(component: green, darkMode: darkMode)
            let blue = addContrast(component: blue, darkMode: darkMode)
>>>>>>> c98435ea
            return NSColor(red: red, green: green, blue: blue, alpha: 1.0)
        }
        return self
    }

    func getRGBComponents() -> (red: CGFloat, green: CGFloat, blue: CGFloat)? {
        var red: CGFloat = 0
        var green: CGFloat = 0
        var blue: CGFloat = 0
        guard let rgbColor = self.usingColorSpace(NSColorSpace.deviceRGB) else { return nil }
        rgbColor.getRed(&red, green: &green, blue: &blue, alpha: nil)
        return (red, green, blue)
    }
<<<<<<< HEAD
=======
    
    func getRelativeLuminance(red: CGFloat, green: CGFloat, blue: CGFloat) -> CGFloat {
        func getComponentLuminance(component: CGFloat) -> CGFloat {
            return component <= 0.03928
            ? component / 12.92
            : pow((component + 0.055) / 1.055, 2.4)
        }
        let rLuminance = getComponentLuminance(component: red)
        let gLuminance = getComponentLuminance(component: green)
        let bLuminance = getComponentLuminance(component: blue)
        return 0.2126 * rLuminance + 0.7152 * gLuminance + 0.0722 * bLuminance;
    }
    
    func addContrast(component: CGFloat, darkMode: Bool) -> CGFloat {
        if darkMode {
            return min(1.0, (component + 0.12) * 1.2)
        }
        else {
            return max(0.0, (component - 0.12) / 1.2)
        }
    }
>>>>>>> c98435ea
}<|MERGE_RESOLUTION|>--- conflicted
+++ resolved
@@ -20,23 +20,8 @@
         let green = component.green
         let blue = component.blue
 
-        // Get correct RGB from current color space
-        guard let component = getRGBComponents() else { return self }
-        let red = component.red
-        let green = component.green
-        let blue = component.blue
-
         // If darkmode and color is black-based
         // or light mode and color is white-based
-<<<<<<< HEAD
-        if (darkMode && (red + blue + green) <= 3.0 * bottomThreshold) ||
-            (!darkMode && (red + blue + green) >= 3.0 * topThreshold) {
-
-            // Revert color to make it visible
-            let red = 1.0 - redComponent
-            let green = 1.0 - greenComponent
-            let blue = 1.0 - blueComponent
-=======
         let relativeLuminance = getRelativeLuminance(red: red, green: green, blue: blue)
         let contrastRatio = darkMode
             ? (relativeLuminance + 0.05)
@@ -56,7 +41,6 @@
             let red = addContrast(component: red, darkMode: darkMode)
             let green = addContrast(component: green, darkMode: darkMode)
             let blue = addContrast(component: blue, darkMode: darkMode)
->>>>>>> c98435ea
             return NSColor(red: red, green: green, blue: blue, alpha: 1.0)
         }
         return self
@@ -70,9 +54,7 @@
         rgbColor.getRed(&red, green: &green, blue: &blue, alpha: nil)
         return (red, green, blue)
     }
-<<<<<<< HEAD
-=======
-    
+
     func getRelativeLuminance(red: CGFloat, green: CGFloat, blue: CGFloat) -> CGFloat {
         func getComponentLuminance(component: CGFloat) -> CGFloat {
             return component <= 0.03928
@@ -93,5 +75,4 @@
             return max(0.0, (component - 0.12) / 1.2)
         }
     }
->>>>>>> c98435ea
 }