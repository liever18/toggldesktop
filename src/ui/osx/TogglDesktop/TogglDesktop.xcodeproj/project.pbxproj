--- conflicted
+++ resolved
@@ -1349,8 +1349,6 @@
 				BA4791EA22F0478900E24F79 /* String+Search.swift */,
 				BA6F1B3721EEE998009265E4 /* Theme+Notification.swift */,
 				BA2E3F2B22375E640035D034 /* NSView+Appearance.swift */,
-<<<<<<< HEAD
-=======
 				BAF6319B21E6F868002DD6AB /* NotificationCenter+MainThread.swift */,
 				BA6F1B1921EEE258009265E4 /* NSColor+Utils.swift */,
 				BA03729C21FED85700FC277B /* NSView+Xib.swift */,
@@ -1362,7 +1360,6 @@
 				BA89CB382265EA4400D21584 /* String+Search.swift */,
 				BA81896923016148000710EA /* NSColor+VisibleColor.swift */,
 				BA2807DF2306A2FA001A9E48 /* NSWindowController+Focusable.swift */,
->>>>>>> c0e7870d
 			);
 			path = Extensions;
 			sourceTree = "<group>";
