// !$*UTF8*$!
{
	archiveVersion = 1;
	classes = {
	};
	objectVersion = 46;
	objects = {

/* Begin PBXBuildFile section */
		3C0158F01C7B414E00FE63AA /* LoadMoreCell.xib in Resources */ = {isa = PBXBuildFile; fileRef = 3C0158EF1C7B414E00FE63AA /* LoadMoreCell.xib */; };
		3C068C6A1C22F25000874B9A /* MKColorWellCustom.m in Sources */ = {isa = PBXBuildFile; fileRef = 3C068C691C22F25000874B9A /* MKColorWellCustom.m */; };
		3C07B75A193C88AE00ED6E6F /* NSCustomTimerComboBox.m in Sources */ = {isa = PBXBuildFile; fileRef = 3C07B759193C88AE00ED6E6F /* NSCustomTimerComboBox.m */; };
		3C0A57191C22E12E00301D77 /* LICENSE.txt in Resources */ = {isa = PBXBuildFile; fileRef = 3C0A570D1C22E12E00301D77 /* LICENSE.txt */; };
		3C0A571A1C22E12E00301D77 /* MKColorPickerView.m in Sources */ = {isa = PBXBuildFile; fileRef = 3C0A570F1C22E12E00301D77 /* MKColorPickerView.m */; };
		3C0A571B1C22E12E00301D77 /* MKColorSwatchCell.m in Sources */ = {isa = PBXBuildFile; fileRef = 3C0A57111C22E12E00301D77 /* MKColorSwatchCell.m */; };
		3C0A571C1C22E12E00301D77 /* MKColorSwatchMatrix.m in Sources */ = {isa = PBXBuildFile; fileRef = 3C0A57131C22E12E00301D77 /* MKColorSwatchMatrix.m */; };
		3C0A571D1C22E12E00301D77 /* MKColorWell+Bindings.m in Sources */ = {isa = PBXBuildFile; fileRef = 3C0A57151C22E12E00301D77 /* MKColorWell+Bindings.m */; };
		3C0A571E1C22E12E00301D77 /* MKColorWell.m in Sources */ = {isa = PBXBuildFile; fileRef = 3C0A57171C22E12E00301D77 /* MKColorWell.m */; };
		3C1C09C51C298ABA00BF9B6C /* warning-icon.png in Resources */ = {isa = PBXBuildFile; fileRef = 3C1C09C41C298ABA00BF9B6C /* warning-icon.png */; };
		3C1E013F19D2DAE300DBF9A5 /* dsa_pub.pem in Resources */ = {isa = PBXBuildFile; fileRef = 3C1E013E19D2DAE300DBF9A5 /* dsa_pub.pem */; };
		3C2645A61A2F2AE0007DC17F /* start_button.pdf in Resources */ = {isa = PBXBuildFile; fileRef = 3C2645A41A2F2AE0007DC17F /* start_button.pdf */; };
		3C2645A71A2F2AE0007DC17F /* stop_button.pdf in Resources */ = {isa = PBXBuildFile; fileRef = 3C2645A51A2F2AE0007DC17F /* stop_button.pdf */; };
		3C2F239D21A7B43400CBE6BC /* UnsupportedNotice.m in Sources */ = {isa = PBXBuildFile; fileRef = 3C2F239C21A7B43300CBE6BC /* UnsupportedNotice.m */; };
		3C3AF64E20ACC6280088A3A6 /* CountryViewItem.m in Sources */ = {isa = PBXBuildFile; fileRef = 3C3AF64D20ACC6280088A3A6 /* CountryViewItem.m */; };
		3C4237171A9F612E00643059 /* toggl-logo-white.pdf in Resources */ = {isa = PBXBuildFile; fileRef = 3C4237151A9F612E00643059 /* toggl-logo-white.pdf */; };
		3C4237181A9F612E00643059 /* toggl-desktop-bg.png in Resources */ = {isa = PBXBuildFile; fileRef = 3C4237161A9F612E00643059 /* toggl-desktop-bg.png */; };
		3C50BCAC1C1F0574004BAE9E /* (null) in Resources */ = {isa = PBXBuildFile; };
		3C65A7D21DE574E7005586B4 /* continue_light.pdf in Resources */ = {isa = PBXBuildFile; fileRef = 3C65A7CE1DE574E7005586B4 /* continue_light.pdf */; };
		3C65A7D31DE574E7005586B4 /* group_icon_closed.pdf in Resources */ = {isa = PBXBuildFile; fileRef = 3C65A7CF1DE574E7005586B4 /* group_icon_closed.pdf */; };
		3C65A7D41DE574E7005586B4 /* group_icon_open.pdf in Resources */ = {isa = PBXBuildFile; fileRef = 3C65A7D01DE574E7005586B4 /* group_icon_open.pdf */; };
		3C65A7E51DE5757A005586B4 /* continue_regular.pdf in Resources */ = {isa = PBXBuildFile; fileRef = 3C65A7E41DE5757A005586B4 /* continue_regular.pdf */; };
		3C6B2486203E01D90063FC08 /* AutoCompleteTableCell.m in Sources */ = {isa = PBXBuildFile; fileRef = 3C6B2480203E01D60063FC08 /* AutoCompleteTableCell.m */; };
		3C6B2487203E01D90063FC08 /* AutoCompleteInput.m in Sources */ = {isa = PBXBuildFile; fileRef = 3C6B2483203E01D90063FC08 /* AutoCompleteInput.m */; };
		3C6B2488203E01D90063FC08 /* AutoCompleteTable.m in Sources */ = {isa = PBXBuildFile; fileRef = 3C6B2484203E01D90063FC08 /* AutoCompleteTable.m */; };
		3C6B2489203E01D90063FC08 /* AutoCompleteTableCell.xib in Resources */ = {isa = PBXBuildFile; fileRef = 3C6B2485203E01D90063FC08 /* AutoCompleteTableCell.xib */; };
		3C6B24A4203FC8200063FC08 /* LiteAutoCompleteDataSource.m in Sources */ = {isa = PBXBuildFile; fileRef = 3C6B24A3203FC8200063FC08 /* LiteAutoCompleteDataSource.m */; };
		3C7B4E8D190FA6D200627DC3 /* NSTextFieldVerticallyAligned.m in Sources */ = {isa = PBXBuildFile; fileRef = 3C7B4E8C190FA6D200627DC3 /* NSTextFieldVerticallyAligned.m */; };
		3C7B4E9E190FA7F900627DC3 /* logo-white@2x.png in Resources */ = {isa = PBXBuildFile; fileRef = 3C7B4E9D190FA7F900627DC3 /* logo-white@2x.png */; };
		3C7B4EB3190FB57A00627DC3 /* NSSecureTextFieldVerticallyAligned.m in Sources */ = {isa = PBXBuildFile; fileRef = 3C7B4EB2190FB57A00627DC3 /* NSSecureTextFieldVerticallyAligned.m */; };
		3C8979B71920B7B7007061E0 /* continue.pdf in Resources */ = {isa = PBXBuildFile; fileRef = 3C8979B61920B7B7007061E0 /* continue.pdf */; };
		3C8979CA19235EA2007061E0 /* NSTextFieldClickablePointer.m in Sources */ = {isa = PBXBuildFile; fileRef = 3C8979C919235EA2007061E0 /* NSTextFieldClickablePointer.m */; };
		3C9D53AD1A1CD99D00966170 /* app_icon_pdf.pdf in Resources */ = {isa = PBXBuildFile; fileRef = 3C9D53AC1A1CD99D00966170 /* app_icon_pdf.pdf */; };
		3CA14529192DE32300414620 /* NSViewEscapable.m in Sources */ = {isa = PBXBuildFile; fileRef = 3CA14528192DE32300414620 /* NSViewEscapable.m */; };
		3CA1453C192DF0DE00414620 /* trash_can.pdf in Resources */ = {isa = PBXBuildFile; fileRef = 3CA1453B192DF0DE00414620 /* trash_can.pdf */; };
		3CAFDFF51AA713830022CD40 /* icon-google.pdf in Resources */ = {isa = PBXBuildFile; fileRef = 3CAFDFF41AA713830022CD40 /* icon-google.pdf */; };
		3CB0BCE12004DBB10078AB83 /* libPocoData.50.dylib in CopyFiles */ = {isa = PBXBuildFile; fileRef = 3CB0BCC92004DBAC0078AB83 /* libPocoData.50.dylib */; settings = {ATTRIBUTES = (CodeSignOnCopy, ); }; };
		3CB0BCE22004DBB10078AB83 /* libPocoUtil.50.dylib in CopyFiles */ = {isa = PBXBuildFile; fileRef = 3CB0BCD92004DBAD0078AB83 /* libPocoUtil.50.dylib */; settings = {ATTRIBUTES = (CodeSignOnCopy, ); }; };
		3CB0BCE32004DBB10078AB83 /* libPocoCrypto.50.dylib in CopyFiles */ = {isa = PBXBuildFile; fileRef = 3CB0BCDA2004DBAD0078AB83 /* libPocoCrypto.50.dylib */; settings = {ATTRIBUTES = (CodeSignOnCopy, ); }; };
		3CB0BCE42004DBB10078AB83 /* libPocoJSON.50.dylib in CopyFiles */ = {isa = PBXBuildFile; fileRef = 3CB0BCDB2004DBAD0078AB83 /* libPocoJSON.50.dylib */; settings = {ATTRIBUTES = (CodeSignOnCopy, ); }; };
		3CB0BCE52004DBB10078AB83 /* libPocoNet.50.dylib in CopyFiles */ = {isa = PBXBuildFile; fileRef = 3CB0BCDC2004DBAE0078AB83 /* libPocoNet.50.dylib */; settings = {ATTRIBUTES = (CodeSignOnCopy, ); }; };
		3CB0BCE62004DBB10078AB83 /* libPocoFoundation.50.dylib in CopyFiles */ = {isa = PBXBuildFile; fileRef = 3CB0BCDD2004DBAE0078AB83 /* libPocoFoundation.50.dylib */; settings = {ATTRIBUTES = (CodeSignOnCopy, ); }; };
		3CB0BCE72004DBB10078AB83 /* libPocoXML.50.dylib in CopyFiles */ = {isa = PBXBuildFile; fileRef = 3CB0BCDE2004DBAF0078AB83 /* libPocoXML.50.dylib */; settings = {ATTRIBUTES = (CodeSignOnCopy, ); }; };
		3CB0BCE82004DBB10078AB83 /* libPocoDataSQLite.50.dylib in CopyFiles */ = {isa = PBXBuildFile; fileRef = 3CB0BCDF2004DBB00078AB83 /* libPocoDataSQLite.50.dylib */; settings = {ATTRIBUTES = (CodeSignOnCopy, ); }; };
		3CC450E91A31ED540012440B /* NSTextFieldDuration.m in Sources */ = {isa = PBXBuildFile; fileRef = 3CC450E81A31ED540012440B /* NSTextFieldDuration.m */; };
		3CD30F431F58B02C006FAA0D /* OverlayViewController.m in Sources */ = {isa = PBXBuildFile; fileRef = 3CD30F411F58B02C006FAA0D /* OverlayViewController.m */; };
		3CD30F441F58B02C006FAA0D /* OverlayViewController.xib in Resources */ = {isa = PBXBuildFile; fileRef = 3CD30F421F58B02C006FAA0D /* OverlayViewController.xib */; };
		3CD7AD6F19ED579700372797 /* NSResize.m in Sources */ = {isa = PBXBuildFile; fileRef = 3CD7AD6E19ED579700372797 /* NSResize.m */; };
		3CDA2C581913A4E200A94967 /* icon-start-gray@2x.png in Resources */ = {isa = PBXBuildFile; fileRef = 3CDA2C571913A4E200A94967 /* icon-start-gray@2x.png */; };
		3CDA2C5B1913B61000A94967 /* icon-billable@2x.png in Resources */ = {isa = PBXBuildFile; fileRef = 3CDA2C591913B60F00A94967 /* icon-billable@2x.png */; };
		3CDA2C5C1913B61000A94967 /* icon-tags@2x.png in Resources */ = {isa = PBXBuildFile; fileRef = 3CDA2C5A1913B60F00A94967 /* icon-tags@2x.png */; };
		3CE1CAC11C774F2B00D0ADD5 /* LoadMoreCell.m in Sources */ = {isa = PBXBuildFile; fileRef = 3CE1CAC01C774F2B00D0ADD5 /* LoadMoreCell.m */; };
		3CE30E022052BD8B00AF2E2A /* AutoCompleteTableContainer.m in Sources */ = {isa = PBXBuildFile; fileRef = 3CE30E012052BD8B00AF2E2A /* AutoCompleteTableContainer.m */; };
		3CFE547E201781A7006B673A /* libcrypto.1.1.dylib in CopyFiles */ = {isa = PBXBuildFile; fileRef = 3CFE546D201781A5006B673A /* libcrypto.1.1.dylib */; settings = {ATTRIBUTES = (CodeSignOnCopy, ); }; };
		3CFE547F201781A7006B673A /* libssl.1.1.dylib in CopyFiles */ = {isa = PBXBuildFile; fileRef = 3CFE547D201781A5006B673A /* libssl.1.1.dylib */; settings = {ATTRIBUTES = (CodeSignOnCopy, ); }; };
		69FC17F517E6534400B96425 /* Cocoa.framework in Frameworks */ = {isa = PBXBuildFile; fileRef = 69FC17F417E6534400B96425 /* Cocoa.framework */; };
		69FC17FF17E6534400B96425 /* InfoPlist.strings in Resources */ = {isa = PBXBuildFile; fileRef = 69FC17FD17E6534400B96425 /* InfoPlist.strings */; };
		69FC180117E6534400B96425 /* main.m in Sources */ = {isa = PBXBuildFile; fileRef = 69FC180017E6534400B96425 /* main.m */; };
		69FC180517E6534400B96425 /* Credits.rtf in Resources */ = {isa = PBXBuildFile; fileRef = 69FC180317E6534400B96425 /* Credits.rtf */; };
		69FC180817E6534400B96425 /* AppDelegate.m in Sources */ = {isa = PBXBuildFile; fileRef = 69FC180717E6534400B96425 /* AppDelegate.m */; };
		69FC180B17E6534500B96425 /* MainMenu.xib in Resources */ = {isa = PBXBuildFile; fileRef = 69FC180917E6534500B96425 /* MainMenu.xib */; };
		74033C9717EC1DE100CA53D3 /* libc++.dylib in Frameworks */ = {isa = PBXBuildFile; fileRef = 74033C9617EC1DE100CA53D3 /* libc++.dylib */; };
		74083B291B84B6BF00685E21 /* libPocoNetSSL.50.dylib in CopyFiles */ = {isa = PBXBuildFile; fileRef = 742134B5195C63A3007EF78B /* libPocoNetSSL.50.dylib */; settings = {ATTRIBUTES = (CodeSignOnCopy, ); }; };
		74098C331919899600CBDFB9 /* Utils.m in Sources */ = {isa = PBXBuildFile; fileRef = 74098C321919899600CBDFB9 /* Utils.m */; };
		741104BF18C7682700BC7A49 /* NSTextFieldWithBackground.m in Sources */ = {isa = PBXBuildFile; fileRef = 741104BE18C7682700BC7A49 /* NSTextFieldWithBackground.m */; };
		7421348E195C4EE8007EF78B /* TFDatePicker.framework in Frameworks */ = {isa = PBXBuildFile; fileRef = 74FD8CDC18A8EEE200F7DB80 /* TFDatePicker.framework */; };
		7421348F195C4F1A007EF78B /* CrashReporter.framework in Frameworks */ = {isa = PBXBuildFile; fileRef = 749A3A5918D889BE000AD2DB /* CrashReporter.framework */; };
		74213490195C50B5007EF78B /* CrashReporter.framework in CopyFiles */ = {isa = PBXBuildFile; fileRef = 749A3A5918D889BE000AD2DB /* CrashReporter.framework */; settings = {ATTRIBUTES = (CodeSignOnCopy, ); }; };
		74213491195C50BC007EF78B /* TFDatePicker.framework in CopyFiles */ = {isa = PBXBuildFile; fileRef = 74FD8CDC18A8EEE200F7DB80 /* TFDatePicker.framework */; settings = {ATTRIBUTES = (CodeSignOnCopy, ); }; };
		7423393C1829B99C00063FA9 /* IdleNotificationWindowController.m in Sources */ = {isa = PBXBuildFile; fileRef = 7423393A1829B99C00063FA9 /* IdleNotificationWindowController.m */; };
		7423393D1829B99C00063FA9 /* IdleNotificationWindowController.xib in Resources */ = {isa = PBXBuildFile; fileRef = 7423393B1829B99C00063FA9 /* IdleNotificationWindowController.xib */; };
		7424949E17F1E3D20030121C /* UIEvents.m in Sources */ = {isa = PBXBuildFile; fileRef = 7424949D17F1E3D20030121C /* UIEvents.m */; };
		7430750418204EFB009019CB /* AboutWindowController.m in Sources */ = {isa = PBXBuildFile; fileRef = 7430750218204EFB009019CB /* AboutWindowController.m */; };
		7430750518204EFB009019CB /* AboutWindowController.xib in Resources */ = {isa = PBXBuildFile; fileRef = 7430750318204EFB009019CB /* AboutWindowController.xib */; };
		7438B3D318253CD2002AE43C /* MenuItemTags.m in Sources */ = {isa = PBXBuildFile; fileRef = 7438B3D218253CD2002AE43C /* MenuItemTags.m */; };
		743D782A182791FA00978BCC /* idler.c in Sources */ = {isa = PBXBuildFile; fileRef = 743D7829182791FA00978BCC /* idler.c */; };
		743D942618279290000E6F70 /* IOKit.framework in Frameworks */ = {isa = PBXBuildFile; fileRef = 743D942518279290000E6F70 /* IOKit.framework */; };
		743D94281827929C000E6F70 /* Carbon.framework in Frameworks */ = {isa = PBXBuildFile; fileRef = 743D94271827929C000E6F70 /* Carbon.framework */; };
		743D942F1827C633000E6F70 /* IdleEvent.m in Sources */ = {isa = PBXBuildFile; fileRef = 743D942E1827C633000E6F70 /* IdleEvent.m */; };
		743E584D1A775BB300F17CB0 /* Localizable.strings in Resources */ = {isa = PBXBuildFile; fileRef = 743E584F1A775BB300F17CB0 /* Localizable.strings */; };
		74456B9D1A774BAE002A6338 /* TogglDesktopLibrary.dylib in Frameworks */ = {isa = PBXBuildFile; fileRef = 74456B9A1A774858002A6338 /* TogglDesktopLibrary.dylib */; };
		74456B9E1A774CB0002A6338 /* TogglDesktopLibrary.dylib in CopyFiles */ = {isa = PBXBuildFile; fileRef = 74456B9A1A774858002A6338 /* TogglDesktopLibrary.dylib */; settings = {ATTRIBUTES = (CodeSignOnCopy, ); }; };
		745126B619A28AA600390F47 /* Reachability.m in Sources */ = {isa = PBXBuildFile; fileRef = 745126B519A28AA600390F47 /* Reachability.m */; };
		74664DB118AA860800AAD282 /* on.pdf in Resources */ = {isa = PBXBuildFile; fileRef = 74664DAF18AA860800AAD282 /* on.pdf */; };
		74664DB218AA860800AAD282 /* off.pdf in Resources */ = {isa = PBXBuildFile; fileRef = 74664DB018AA860800AAD282 /* off.pdf */; };
		746947FA1AF3FE3E0024BED7 /* AutotrackerRuleItem.m in Sources */ = {isa = PBXBuildFile; fileRef = 746947F91AF3FE3E0024BED7 /* AutotrackerRuleItem.m */; };
		74762BA118A139D4004433A9 /* NSUnstripedTableView.m in Sources */ = {isa = PBXBuildFile; fileRef = 74762BA018A139D4004433A9 /* NSUnstripedTableView.m */; };
		747B74871A0AD28200BB3791 /* ConsoleViewController.m in Sources */ = {isa = PBXBuildFile; fileRef = 747B74851A0AD28200BB3791 /* ConsoleViewController.m */; };
		747B74881A0AD28200BB3791 /* ConsoleViewController.xib in Resources */ = {isa = PBXBuildFile; fileRef = 747B74861A0AD28200BB3791 /* ConsoleViewController.xib */; };
		7484F622191D92C30038885C /* Settings.m in Sources */ = {isa = PBXBuildFile; fileRef = 7484F621191D92C30038885C /* Settings.m */; };
		748664D0188D6617006DB4C5 /* TimeEntryCellWithHeader.m in Sources */ = {isa = PBXBuildFile; fileRef = 748664CF188D6617006DB4C5 /* TimeEntryCellWithHeader.m */; };
		748664D2188D66AA006DB4C5 /* TimeEntryCellWithHeader.xib in Resources */ = {isa = PBXBuildFile; fileRef = 748664D1188D66AA006DB4C5 /* TimeEntryCellWithHeader.xib */; };
		748B3A3419222DB100F31468 /* DisplayCommand.m in Sources */ = {isa = PBXBuildFile; fileRef = 748B3A3319222DB100F31468 /* DisplayCommand.m */; };
		7498D2481888B226001390B9 /* TimeEntryCell.xib in Resources */ = {isa = PBXBuildFile; fileRef = 7498D2471888B226001390B9 /* TimeEntryCell.xib */; };
		749BD0BD1833E28400980494 /* NSBoxClickable.m in Sources */ = {isa = PBXBuildFile; fileRef = 749BD0BC1833E28400980494 /* NSBoxClickable.m */; };
		749CB8CC18167D6E00814841 /* PreferencesWindowController.m in Sources */ = {isa = PBXBuildFile; fileRef = 749CB8CA18167D6E00814841 /* PreferencesWindowController.m */; };
		749CB8CD18167D6E00814841 /* PreferencesWindowController.xib in Resources */ = {isa = PBXBuildFile; fileRef = 749CB8CB18167D6E00814841 /* PreferencesWindowController.xib */; };
		74A3D06119E418B800C51BB6 /* Sparkle.framework in Frameworks */ = {isa = PBXBuildFile; fileRef = 74A3D06019E418B800C51BB6 /* Sparkle.framework */; };
		74A3D06219E418CB00C51BB6 /* Sparkle.framework in CopyFiles */ = {isa = PBXBuildFile; fileRef = 74A3D06019E418B800C51BB6 /* Sparkle.framework */; settings = {ATTRIBUTES = (CodeSignOnCopy, RemoveHeadersOnCopy, ); }; };
		74A7346A18297DD100525BBC /* ConvertHexColor.m in Sources */ = {isa = PBXBuildFile; fileRef = 74A7346918297DD100525BBC /* ConvertHexColor.m */; };
		74AA9471180909F50000539F /* GTMHTTPFetcher.m in Sources */ = {isa = PBXBuildFile; fileRef = 74AA9467180909F50000539F /* GTMHTTPFetcher.m */; settings = {COMPILER_FLAGS = "-fno-objc-arc"; }; };
		74AA9472180909F50000539F /* GTMHTTPFetchHistory.m in Sources */ = {isa = PBXBuildFile; fileRef = 74AA9469180909F50000539F /* GTMHTTPFetchHistory.m */; settings = {COMPILER_FLAGS = "-fno-objc-arc"; }; };
		74AA9473180909F50000539F /* GTMOAuth2Authentication.m in Sources */ = {isa = PBXBuildFile; fileRef = 74AA946B180909F50000539F /* GTMOAuth2Authentication.m */; settings = {COMPILER_FLAGS = "-fno-objc-arc"; }; };
		74AA9474180909F50000539F /* GTMOAuth2SignIn.m in Sources */ = {isa = PBXBuildFile; fileRef = 74AA946D180909F50000539F /* GTMOAuth2SignIn.m */; settings = {COMPILER_FLAGS = "-fno-objc-arc"; }; };
		74AA9475180909F50000539F /* GTMOAuth2Window.xib in Resources */ = {isa = PBXBuildFile; fileRef = 74AA946E180909F50000539F /* GTMOAuth2Window.xib */; };
		74AA9476180909F50000539F /* GTMOAuth2WindowController.m in Sources */ = {isa = PBXBuildFile; fileRef = 74AA9470180909F50000539F /* GTMOAuth2WindowController.m */; settings = {COMPILER_FLAGS = "-fno-objc-arc"; }; };
		74AA947818090A8E0000539F /* Security.framework in Frameworks */ = {isa = PBXBuildFile; fileRef = 74AA947718090A8E0000539F /* Security.framework */; };
		74BA5FCF18B6E770009DAA2D /* NSHoverButton.m in Sources */ = {isa = PBXBuildFile; fileRef = 74BA5FCE18B6E770009DAA2D /* NSHoverButton.m */; };
		74BAAA0B17F37B140079386F /* TimeEntryViewItem.m in Sources */ = {isa = PBXBuildFile; fileRef = 74BAAA0A17F37B140079386F /* TimeEntryViewItem.m */; };
		74BAD31E18BD7D83002FD4CF /* ViewItem.m in Sources */ = {isa = PBXBuildFile; fileRef = 74BAD31D18BD7D83002FD4CF /* ViewItem.m */; };
		74C15796183A8CE600550613 /* AutocompleteItem.m in Sources */ = {isa = PBXBuildFile; fileRef = 74C15795183A8CE600550613 /* AutocompleteItem.m */; };
		74C1579B183BA5DA00550613 /* AutocompleteDataSource.m in Sources */ = {isa = PBXBuildFile; fileRef = 74C1579A183BA5DA00550613 /* AutocompleteDataSource.m */; };
		74D1D25617EB713F00E709B0 /* TimeEntryListViewController.m in Sources */ = {isa = PBXBuildFile; fileRef = 74D1D25417EB713F00E709B0 /* TimeEntryListViewController.m */; };
		74D1D25817EB713F00E709B0 /* TimeEntryListViewController.xib in Resources */ = {isa = PBXBuildFile; fileRef = 74D1D25517EB713F00E709B0 /* TimeEntryListViewController.xib */; };
		74D1D25D17EB71C100E709B0 /* TimeEntryEditViewController.m in Sources */ = {isa = PBXBuildFile; fileRef = 74D1D25B17EB71C100E709B0 /* TimeEntryEditViewController.m */; };
		74D1D25F17EB71C100E709B0 /* TimeEntryEditViewController.xib in Resources */ = {isa = PBXBuildFile; fileRef = 74D1D25C17EB71C100E709B0 /* TimeEntryEditViewController.xib */; };
		74D1D27217EB72D900E709B0 /* TimerEditViewController.m in Sources */ = {isa = PBXBuildFile; fileRef = 74D1D27017EB72D900E709B0 /* TimerEditViewController.m */; };
		74D1D27417EB72D900E709B0 /* TimerEditViewController.xib in Resources */ = {isa = PBXBuildFile; fileRef = 74D1D27117EB72D900E709B0 /* TimerEditViewController.xib */; };
		74E3CDC617FBABE400C3ADD3 /* Bugsnag.m in Sources */ = {isa = PBXBuildFile; fileRef = 74E3CDB317FBABE400C3ADD3 /* Bugsnag.m */; };
		74E3CDC817FBABE400C3ADD3 /* BugsnagConfiguration.m in Sources */ = {isa = PBXBuildFile; fileRef = 74E3CDB517FBABE400C3ADD3 /* BugsnagConfiguration.m */; };
		74E3CDCA17FBABE400C3ADD3 /* BugsnagEvent.m in Sources */ = {isa = PBXBuildFile; fileRef = 74E3CDB717FBABE400C3ADD3 /* BugsnagEvent.m */; };
		74E3CDCC17FBABE400C3ADD3 /* BugsnagMetaData.m in Sources */ = {isa = PBXBuildFile; fileRef = 74E3CDBA17FBABE400C3ADD3 /* BugsnagMetaData.m */; };
		74E3CDCE17FBABE400C3ADD3 /* BugsnagNotifier.m in Sources */ = {isa = PBXBuildFile; fileRef = 74E3CDBC17FBABE400C3ADD3 /* BugsnagNotifier.m */; };
		74E3CDD017FBABE400C3ADD3 /* BugsnagReachability.m in Sources */ = {isa = PBXBuildFile; fileRef = 74E3CDBF17FBABE400C3ADD3 /* BugsnagReachability.m */; };
		74E3CDD417FBABE400C3ADD3 /* BugsnagOSXNotifier.m in Sources */ = {isa = PBXBuildFile; fileRef = 74E3CDC517FBABE400C3ADD3 /* BugsnagOSXNotifier.m */; };
		74E3CDD717FBAE0800C3ADD3 /* SystemConfiguration.framework in Frameworks */ = {isa = PBXBuildFile; fileRef = 74E3CDD617FBAE0800C3ADD3 /* SystemConfiguration.framework */; };
		74E3CDD917FC369700C3ADD3 /* ExceptionHandling.framework in Frameworks */ = {isa = PBXBuildFile; fileRef = 74E3CDD817FC369700C3ADD3 /* ExceptionHandling.framework */; };
		74E857BC194F8854007A88B9 /* cacert.pem in Resources */ = {isa = PBXBuildFile; fileRef = 74E857AB194F8807007A88B9 /* cacert.pem */; };
		74F1070118993FFE00E93BD5 /* FeedbackWindowController.m in Sources */ = {isa = PBXBuildFile; fileRef = 74F106FF18993FFE00E93BD5 /* FeedbackWindowController.m */; };
		74F1070218993FFE00E93BD5 /* FeedbackWindowController.xib in Resources */ = {isa = PBXBuildFile; fileRef = 74F1070018993FFE00E93BD5 /* FeedbackWindowController.xib */; };
		74F8FBA318313FA6000F09EE /* NSTextFieldClickable.m in Sources */ = {isa = PBXBuildFile; fileRef = 74F8FBA218313FA6000F09EE /* NSTextFieldClickable.m */; };
		74FE0D5C18E260A000ECFED2 /* MASShortcut+Monitoring.m in Sources */ = {isa = PBXBuildFile; fileRef = 74FE0D5018E260A000ECFED2 /* MASShortcut+Monitoring.m */; };
		74FE0D5D18E260A000ECFED2 /* MASShortcut+UserDefaults.m in Sources */ = {isa = PBXBuildFile; fileRef = 74FE0D5218E260A000ECFED2 /* MASShortcut+UserDefaults.m */; };
		74FE0D5E18E260A000ECFED2 /* MASShortcut.m in Sources */ = {isa = PBXBuildFile; fileRef = 74FE0D5418E260A000ECFED2 /* MASShortcut.m */; };
		74FE0D5F18E260A000ECFED2 /* MASShortcutView+UserDefaults.m in Sources */ = {isa = PBXBuildFile; fileRef = 74FE0D5618E260A000ECFED2 /* MASShortcutView+UserDefaults.m */; };
		74FE0D6018E260A000ECFED2 /* MASShortcutView.m in Sources */ = {isa = PBXBuildFile; fileRef = 74FE0D5818E260A000ECFED2 /* MASShortcutView.m */; };
		95C0707718CDB67300A34D0D /* NSCustomComboBoxCell.m in Sources */ = {isa = PBXBuildFile; fileRef = 95C0707618CDB67300A34D0D /* NSCustomComboBoxCell.m */; };
		95C0707A18CDB91500A34D0D /* NSCustomComboBox.m in Sources */ = {isa = PBXBuildFile; fileRef = 95C0707918CDB91500A34D0D /* NSCustomComboBox.m */; };
		95DBF8CC18BF7A910021FB41 /* offline_off.pdf in Resources */ = {isa = PBXBuildFile; fileRef = 95DBF8CA18BF7A910021FB41 /* offline_off.pdf */; };
		95DBF8CD18BF7A910021FB41 /* offline_on.pdf in Resources */ = {isa = PBXBuildFile; fileRef = 95DBF8CB18BF7A910021FB41 /* offline_on.pdf */; };
		95DBF8D718C48B300021FB41 /* logo.png in Resources */ = {isa = PBXBuildFile; fileRef = 95DBF8D618C48B300021FB41 /* logo.png */; };
		BA2DA12021A691FF0027B7A5 /* TrackingService.m in Sources */ = {isa = PBXBuildFile; fileRef = BA2DA11F21A691FF0027B7A5 /* TrackingService.m */; };
		BA7B4BCB21C0EF8800B75B14 /* NSAlert+Utils.m in Sources */ = {isa = PBXBuildFile; fileRef = BA7B4BCA21C0EF8800B75B14 /* NSAlert+Utils.m */; };
		BAC6850921B6822A00B6C9D7 /* UserNotificationCenter.m in Sources */ = {isa = PBXBuildFile; fileRef = BAC6850821B6822A00B6C9D7 /* UserNotificationCenter.m */; };
		BAF87DED21A3E1F600624EBE /* NSTextField+Ext.m in Sources */ = {isa = PBXBuildFile; fileRef = BAF87DEC21A3E1F600624EBE /* NSTextField+Ext.m */; };
		BA2DA0C621A542E30027B7A5 /* NSTextField+Ext.m in Sources */ = {isa = PBXBuildFile; fileRef = BA2DA0C521A542E30027B7A5 /* NSTextField+Ext.m */; };
		BAF50DE521A29FED0090BA95 /* Images.xcassets in Resources */ = {isa = PBXBuildFile; fileRef = BAF50DE421A29FED0090BA95 /* Images.xcassets */; };
		BAF50DF821A2A18D0090BA95 /* AppIconFactory.m in Sources */ = {isa = PBXBuildFile; fileRef = BAF50DF721A2A18D0090BA95 /* AppIconFactory.m */; };
		C5CB7F0417F43EE100A2AEB1 /* TimeEntryCell.m in Sources */ = {isa = PBXBuildFile; fileRef = C5CB7F0317F43EE100A2AEB1 /* TimeEntryCell.m */; };
		C5DA1FBF17F1B08A001C4565 /* MainWindowController.m in Sources */ = {isa = PBXBuildFile; fileRef = C5DA1FBD17F1B08A001C4565 /* MainWindowController.m */; };
		C5DA1FC017F1B08A001C4565 /* MainWindowController.xib in Resources */ = {isa = PBXBuildFile; fileRef = C5DA1FBE17F1B08A001C4565 /* MainWindowController.xib */; };
		C5DA1FC417F1B38B001C4565 /* LoginViewController.m in Sources */ = {isa = PBXBuildFile; fileRef = C5DA1FC217F1B38B001C4565 /* LoginViewController.m */; };
		C5DA1FC517F1B38B001C4565 /* LoginViewController.xib in Resources */ = {isa = PBXBuildFile; fileRef = C5DA1FC317F1B38B001C4565 /* LoginViewController.xib */; };
/* End PBXBuildFile section */

/* Begin PBXContainerItemProxy section */
		74456B991A774858002A6338 /* PBXContainerItemProxy */ = {
			isa = PBXContainerItemProxy;
			containerPortal = 74B680A8180759C300B697AA /* TogglDesktopLibrary.xcodeproj */;
			proxyType = 2;
			remoteGlobalIDString = C55DA59C17F06A3B00B42178;
			remoteInfo = TogglDesktopLibrary;
		};
		74456B9B1A77486B002A6338 /* PBXContainerItemProxy */ = {
			isa = PBXContainerItemProxy;
			containerPortal = 74B680A8180759C300B697AA /* TogglDesktopLibrary.xcodeproj */;
			proxyType = 1;
			remoteGlobalIDString = C55DA59B17F06A3B00B42178;
			remoteInfo = TogglDesktopLibrary;
		};
		745126C619A28AA600390F47 /* PBXContainerItemProxy */ = {
			isa = PBXContainerItemProxy;
			containerPortal = 749A3A4318D889BD000AD2DB /* CrashReporter.xcodeproj */;
			proxyType = 2;
			remoteGlobalIDString = 058812B91040582D009128FB;
			remoteInfo = "CrashReporter-iOS";
		};
		749A3A5618D889BE000AD2DB /* PBXContainerItemProxy */ = {
			isa = PBXContainerItemProxy;
			containerPortal = 749A3A4318D889BD000AD2DB /* CrashReporter.xcodeproj */;
			proxyType = 2;
			remoteGlobalIDString = 05E731F30EFA1AAB005EDFB7;
			remoteInfo = "CrashReporter-MacOSX-Static";
		};
		749A3A5818D889BE000AD2DB /* PBXContainerItemProxy */ = {
			isa = PBXContainerItemProxy;
			containerPortal = 749A3A4318D889BD000AD2DB /* CrashReporter.xcodeproj */;
			proxyType = 2;
			remoteGlobalIDString = 8DC2EF5B0486A6940098B216;
			remoteInfo = "CrashReporter-MacOSX";
		};
		749A3A5C18D889BE000AD2DB /* PBXContainerItemProxy */ = {
			isa = PBXContainerItemProxy;
			containerPortal = 749A3A4318D889BD000AD2DB /* CrashReporter.xcodeproj */;
			proxyType = 2;
			remoteGlobalIDString = 05CD31520EE936A9000FDE88;
			remoteInfo = "CrashReporter-iOS-Device";
		};
		749A3A5E18D889BE000AD2DB /* PBXContainerItemProxy */ = {
			isa = PBXContainerItemProxy;
			containerPortal = 749A3A4318D889BD000AD2DB /* CrashReporter.xcodeproj */;
			proxyType = 2;
			remoteGlobalIDString = 05CD31630EE93905000FDE88;
			remoteInfo = "CrashReporter-iOS-Simulator";
		};
		749A3A6018D889BE000AD2DB /* PBXContainerItemProxy */ = {
			isa = PBXContainerItemProxy;
			containerPortal = 749A3A4318D889BD000AD2DB /* CrashReporter.xcodeproj */;
			proxyType = 2;
			remoteGlobalIDString = 05E731E30EFA1A3E005EDFB7;
			remoteInfo = plcrashutil;
		};
		749A3A6218D889BE000AD2DB /* PBXContainerItemProxy */ = {
			isa = PBXContainerItemProxy;
			containerPortal = 749A3A4318D889BD000AD2DB /* CrashReporter.xcodeproj */;
			proxyType = 2;
			remoteGlobalIDString = 05CD32690EE93DC3000FDE88;
			remoteInfo = "Tests-MacOSX";
		};
		749A3A6418D889BE000AD2DB /* PBXContainerItemProxy */ = {
			isa = PBXContainerItemProxy;
			containerPortal = 749A3A4318D889BD000AD2DB /* CrashReporter.xcodeproj */;
			proxyType = 2;
			remoteGlobalIDString = 05CD32A90EE94062000FDE88;
			remoteInfo = "Tests-iOS-Simulator";
		};
		749A3A6618D889BE000AD2DB /* PBXContainerItemProxy */ = {
			isa = PBXContainerItemProxy;
			containerPortal = 749A3A4318D889BD000AD2DB /* CrashReporter.xcodeproj */;
			proxyType = 2;
			remoteGlobalIDString = 05CD33240EE94439000FDE88;
			remoteInfo = "Tests-iOS-Device";
		};
		749A3A6818D889BE000AD2DB /* PBXContainerItemProxy */ = {
			isa = PBXContainerItemProxy;
			containerPortal = 749A3A4318D889BD000AD2DB /* CrashReporter.xcodeproj */;
			proxyType = 2;
			remoteGlobalIDString = 05F40CE70EF7AB80008050CF;
			remoteInfo = DemoCrash;
		};
		749A3A6A18D889BE000AD2DB /* PBXContainerItemProxy */ = {
			isa = PBXContainerItemProxy;
			containerPortal = 749A3A4318D889BD000AD2DB /* CrashReporter.xcodeproj */;
			proxyType = 2;
			remoteGlobalIDString = 052A45CF136353FB00987004;
			remoteInfo = "DemoCrash-iOS-Device";
		};
		749A3A6C18D889BE000AD2DB /* PBXContainerItemProxy */ = {
			isa = PBXContainerItemProxy;
			containerPortal = 749A3A4318D889BD000AD2DB /* CrashReporter.xcodeproj */;
			proxyType = 2;
			remoteGlobalIDString = 052A464F136355FD00987004;
			remoteInfo = "DemoCrash-iOS-Simulator";
		};
		749A3A6E18D889BE000AD2DB /* PBXContainerItemProxy */ = {
			isa = PBXContainerItemProxy;
			containerPortal = 749A3A4318D889BD000AD2DB /* CrashReporter.xcodeproj */;
			proxyType = 2;
			remoteGlobalIDString = 050DE24D0F61B80B00152ED3;
			remoteInfo = "Fuzz Testing";
		};
		749A3A7218D89F23000AD2DB /* PBXContainerItemProxy */ = {
			isa = PBXContainerItemProxy;
			containerPortal = 749A3A4318D889BD000AD2DB /* CrashReporter.xcodeproj */;
			proxyType = 1;
			remoteGlobalIDString = 8DC2EF4F0486A6940098B216;
			remoteInfo = "CrashReporter-MacOSX";
		};
		74FD8CDB18A8EEE200F7DB80 /* PBXContainerItemProxy */ = {
			isa = PBXContainerItemProxy;
			containerPortal = 74FD8CD718A8EEE200F7DB80 /* TFDatePicker.xcodeproj */;
			proxyType = 2;
			remoteGlobalIDString = E2D656E6160A18F100DEC117;
			remoteInfo = TFDatePicker;
		};
		74FD8CDD18A8EF4800F7DB80 /* PBXContainerItemProxy */ = {
			isa = PBXContainerItemProxy;
			containerPortal = 74FD8CD718A8EEE200F7DB80 /* TFDatePicker.xcodeproj */;
			proxyType = 1;
			remoteGlobalIDString = E2D656E5160A18F100DEC117;
			remoteInfo = TFDatePicker;
		};
/* End PBXContainerItemProxy section */

/* Begin PBXCopyFilesBuildPhase section */
		74A50AA818434D90006F37BB /* CopyFiles */ = {
			isa = PBXCopyFilesBuildPhase;
			buildActionMask = 2147483647;
			dstPath = "";
			dstSubfolderSpec = 10;
			files = (
				3CFE547E201781A7006B673A /* libcrypto.1.1.dylib in CopyFiles */,
				3CFE547F201781A7006B673A /* libssl.1.1.dylib in CopyFiles */,
				3CB0BCE12004DBB10078AB83 /* libPocoData.50.dylib in CopyFiles */,
				3CB0BCE22004DBB10078AB83 /* libPocoUtil.50.dylib in CopyFiles */,
				3CB0BCE32004DBB10078AB83 /* libPocoCrypto.50.dylib in CopyFiles */,
				3CB0BCE42004DBB10078AB83 /* libPocoJSON.50.dylib in CopyFiles */,
				3CB0BCE52004DBB10078AB83 /* libPocoNet.50.dylib in CopyFiles */,
				3CB0BCE62004DBB10078AB83 /* libPocoFoundation.50.dylib in CopyFiles */,
				3CB0BCE72004DBB10078AB83 /* libPocoXML.50.dylib in CopyFiles */,
				3CB0BCE82004DBB10078AB83 /* libPocoDataSQLite.50.dylib in CopyFiles */,
				74083B291B84B6BF00685E21 /* libPocoNetSSL.50.dylib in CopyFiles */,
				74456B9E1A774CB0002A6338 /* TogglDesktopLibrary.dylib in CopyFiles */,
				74213491195C50BC007EF78B /* TFDatePicker.framework in CopyFiles */,
				74A3D06219E418CB00C51BB6 /* Sparkle.framework in CopyFiles */,
				74213490195C50B5007EF78B /* CrashReporter.framework in CopyFiles */,
			);
			runOnlyForDeploymentPostprocessing = 0;
		};
/* End PBXCopyFilesBuildPhase section */

/* Begin PBXFileReference section */
		3C0158EF1C7B414E00FE63AA /* LoadMoreCell.xib */ = {isa = PBXFileReference; fileEncoding = 4; lastKnownFileType = file.xib; path = LoadMoreCell.xib; sourceTree = "<group>"; };
		3C068C681C22F25000874B9A /* MKColorWellCustom.h */ = {isa = PBXFileReference; fileEncoding = 4; lastKnownFileType = sourcecode.c.h; path = MKColorWellCustom.h; sourceTree = "<group>"; };
		3C068C691C22F25000874B9A /* MKColorWellCustom.m */ = {isa = PBXFileReference; fileEncoding = 4; lastKnownFileType = sourcecode.c.objc; path = MKColorWellCustom.m; sourceTree = "<group>"; };
		3C07B758193C88AE00ED6E6F /* NSCustomTimerComboBox.h */ = {isa = PBXFileReference; fileEncoding = 4; lastKnownFileType = sourcecode.c.h; path = NSCustomTimerComboBox.h; sourceTree = "<group>"; };
		3C07B759193C88AE00ED6E6F /* NSCustomTimerComboBox.m */ = {isa = PBXFileReference; fileEncoding = 4; lastKnownFileType = sourcecode.c.objc; path = NSCustomTimerComboBox.m; sourceTree = "<group>"; };
		3C0A570D1C22E12E00301D77 /* LICENSE.txt */ = {isa = PBXFileReference; fileEncoding = 4; lastKnownFileType = text; path = LICENSE.txt; sourceTree = "<group>"; };
		3C0A570E1C22E12E00301D77 /* MKColorPickerView.h */ = {isa = PBXFileReference; fileEncoding = 4; lastKnownFileType = sourcecode.c.h; path = MKColorPickerView.h; sourceTree = "<group>"; };
		3C0A570F1C22E12E00301D77 /* MKColorPickerView.m */ = {isa = PBXFileReference; fileEncoding = 4; lastKnownFileType = sourcecode.c.objc; path = MKColorPickerView.m; sourceTree = "<group>"; };
		3C0A57101C22E12E00301D77 /* MKColorSwatchCell.h */ = {isa = PBXFileReference; fileEncoding = 4; lastKnownFileType = sourcecode.c.h; path = MKColorSwatchCell.h; sourceTree = "<group>"; };
		3C0A57111C22E12E00301D77 /* MKColorSwatchCell.m */ = {isa = PBXFileReference; fileEncoding = 4; lastKnownFileType = sourcecode.c.objc; path = MKColorSwatchCell.m; sourceTree = "<group>"; };
		3C0A57121C22E12E00301D77 /* MKColorSwatchMatrix.h */ = {isa = PBXFileReference; fileEncoding = 4; lastKnownFileType = sourcecode.c.h; path = MKColorSwatchMatrix.h; sourceTree = "<group>"; };
		3C0A57131C22E12E00301D77 /* MKColorSwatchMatrix.m */ = {isa = PBXFileReference; fileEncoding = 4; lastKnownFileType = sourcecode.c.objc; path = MKColorSwatchMatrix.m; sourceTree = "<group>"; };
		3C0A57141C22E12E00301D77 /* MKColorWell+Bindings.h */ = {isa = PBXFileReference; fileEncoding = 4; lastKnownFileType = sourcecode.c.h; path = "MKColorWell+Bindings.h"; sourceTree = "<group>"; };
		3C0A57151C22E12E00301D77 /* MKColorWell+Bindings.m */ = {isa = PBXFileReference; fileEncoding = 4; lastKnownFileType = sourcecode.c.objc; path = "MKColorWell+Bindings.m"; sourceTree = "<group>"; };
		3C0A57161C22E12E00301D77 /* MKColorWell.h */ = {isa = PBXFileReference; fileEncoding = 4; lastKnownFileType = sourcecode.c.h; path = MKColorWell.h; sourceTree = "<group>"; };
		3C0A57171C22E12E00301D77 /* MKColorWell.m */ = {isa = PBXFileReference; fileEncoding = 4; lastKnownFileType = sourcecode.c.objc; path = MKColorWell.m; sourceTree = "<group>"; };
		3C0A57181C22E12E00301D77 /* README.md */ = {isa = PBXFileReference; fileEncoding = 4; lastKnownFileType = net.daringfireball.markdown; path = README.md; sourceTree = "<group>"; };
		3C1C09C41C298ABA00BF9B6C /* warning-icon.png */ = {isa = PBXFileReference; lastKnownFileType = image.png; name = "warning-icon.png"; path = "../../windows/TogglDesktop/TogglDesktop/Resources/warning-icon.png"; sourceTree = "<group>"; };
		3C1E013E19D2DAE300DBF9A5 /* dsa_pub.pem */ = {isa = PBXFileReference; fileEncoding = 4; lastKnownFileType = text; path = dsa_pub.pem; sourceTree = "<group>"; };
		3C2645A41A2F2AE0007DC17F /* start_button.pdf */ = {isa = PBXFileReference; lastKnownFileType = image.pdf; path = start_button.pdf; sourceTree = "<group>"; };
		3C2645A51A2F2AE0007DC17F /* stop_button.pdf */ = {isa = PBXFileReference; lastKnownFileType = image.pdf; path = stop_button.pdf; sourceTree = "<group>"; };
		3C2F239B21A7B43300CBE6BC /* UnsupportedNotice.h */ = {isa = PBXFileReference; lastKnownFileType = sourcecode.c.h; path = UnsupportedNotice.h; sourceTree = "<group>"; };
		3C2F239C21A7B43300CBE6BC /* UnsupportedNotice.m */ = {isa = PBXFileReference; lastKnownFileType = sourcecode.c.objc; path = UnsupportedNotice.m; sourceTree = "<group>"; };
		3C3AF64C20ACC6280088A3A6 /* CountryViewItem.h */ = {isa = PBXFileReference; lastKnownFileType = sourcecode.c.h; path = CountryViewItem.h; sourceTree = "<group>"; };
		3C3AF64D20ACC6280088A3A6 /* CountryViewItem.m */ = {isa = PBXFileReference; lastKnownFileType = sourcecode.c.objc; path = CountryViewItem.m; sourceTree = "<group>"; };
		3C4237151A9F612E00643059 /* toggl-logo-white.pdf */ = {isa = PBXFileReference; lastKnownFileType = image.pdf; path = "toggl-logo-white.pdf"; sourceTree = "<group>"; };
		3C4237161A9F612E00643059 /* toggl-desktop-bg.png */ = {isa = PBXFileReference; lastKnownFileType = image.png; path = "toggl-desktop-bg.png"; sourceTree = "<group>"; };
		3C65A7CE1DE574E7005586B4 /* continue_light.pdf */ = {isa = PBXFileReference; lastKnownFileType = image.pdf; path = continue_light.pdf; sourceTree = "<group>"; };
		3C65A7CF1DE574E7005586B4 /* group_icon_closed.pdf */ = {isa = PBXFileReference; lastKnownFileType = image.pdf; path = group_icon_closed.pdf; sourceTree = "<group>"; };
		3C65A7D01DE574E7005586B4 /* group_icon_open.pdf */ = {isa = PBXFileReference; lastKnownFileType = image.pdf; path = group_icon_open.pdf; sourceTree = "<group>"; };
		3C65A7E41DE5757A005586B4 /* continue_regular.pdf */ = {isa = PBXFileReference; lastKnownFileType = image.pdf; path = continue_regular.pdf; sourceTree = "<group>"; };
		3C6B247F203E01D60063FC08 /* AutoCompleteTableCell.h */ = {isa = PBXFileReference; fileEncoding = 4; lastKnownFileType = sourcecode.c.h; path = AutoCompleteTableCell.h; sourceTree = "<group>"; };
		3C6B2480203E01D60063FC08 /* AutoCompleteTableCell.m */ = {isa = PBXFileReference; fileEncoding = 4; lastKnownFileType = sourcecode.c.objc; path = AutoCompleteTableCell.m; sourceTree = "<group>"; };
		3C6B2481203E01D80063FC08 /* AutoCompleteInput.h */ = {isa = PBXFileReference; fileEncoding = 4; lastKnownFileType = sourcecode.c.h; path = AutoCompleteInput.h; sourceTree = "<group>"; };
		3C6B2482203E01D80063FC08 /* AutoCompleteTable.h */ = {isa = PBXFileReference; fileEncoding = 4; lastKnownFileType = sourcecode.c.h; path = AutoCompleteTable.h; sourceTree = "<group>"; };
		3C6B2483203E01D90063FC08 /* AutoCompleteInput.m */ = {isa = PBXFileReference; fileEncoding = 4; lastKnownFileType = sourcecode.c.objc; path = AutoCompleteInput.m; sourceTree = "<group>"; };
		3C6B2484203E01D90063FC08 /* AutoCompleteTable.m */ = {isa = PBXFileReference; fileEncoding = 4; lastKnownFileType = sourcecode.c.objc; path = AutoCompleteTable.m; sourceTree = "<group>"; };
		3C6B2485203E01D90063FC08 /* AutoCompleteTableCell.xib */ = {isa = PBXFileReference; fileEncoding = 4; lastKnownFileType = file.xib; path = AutoCompleteTableCell.xib; sourceTree = "<group>"; };
		3C6B24A2203FC8200063FC08 /* LiteAutoCompleteDataSource.h */ = {isa = PBXFileReference; lastKnownFileType = sourcecode.c.h; path = LiteAutoCompleteDataSource.h; sourceTree = "<group>"; };
		3C6B24A3203FC8200063FC08 /* LiteAutoCompleteDataSource.m */ = {isa = PBXFileReference; lastKnownFileType = sourcecode.c.objc; path = LiteAutoCompleteDataSource.m; sourceTree = "<group>"; };
		3C7B4E8B190FA6D200627DC3 /* NSTextFieldVerticallyAligned.h */ = {isa = PBXFileReference; fileEncoding = 4; lastKnownFileType = sourcecode.c.h; path = NSTextFieldVerticallyAligned.h; sourceTree = "<group>"; };
		3C7B4E8C190FA6D200627DC3 /* NSTextFieldVerticallyAligned.m */ = {isa = PBXFileReference; fileEncoding = 4; lastKnownFileType = sourcecode.c.objc; path = NSTextFieldVerticallyAligned.m; sourceTree = "<group>"; };
		3C7B4E9D190FA7F900627DC3 /* logo-white@2x.png */ = {isa = PBXFileReference; lastKnownFileType = image.png; path = "logo-white@2x.png"; sourceTree = "<group>"; };
		3C7B4EB1190FB57A00627DC3 /* NSSecureTextFieldVerticallyAligned.h */ = {isa = PBXFileReference; fileEncoding = 4; lastKnownFileType = sourcecode.c.h; path = NSSecureTextFieldVerticallyAligned.h; sourceTree = "<group>"; };
		3C7B4EB2190FB57A00627DC3 /* NSSecureTextFieldVerticallyAligned.m */ = {isa = PBXFileReference; fileEncoding = 4; lastKnownFileType = sourcecode.c.objc; path = NSSecureTextFieldVerticallyAligned.m; sourceTree = "<group>"; };
		3C8979B61920B7B7007061E0 /* continue.pdf */ = {isa = PBXFileReference; lastKnownFileType = image.pdf; path = continue.pdf; sourceTree = "<group>"; };
		3C8979C819235EA2007061E0 /* NSTextFieldClickablePointer.h */ = {isa = PBXFileReference; fileEncoding = 4; lastKnownFileType = sourcecode.c.h; path = NSTextFieldClickablePointer.h; sourceTree = "<group>"; };
		3C8979C919235EA2007061E0 /* NSTextFieldClickablePointer.m */ = {isa = PBXFileReference; fileEncoding = 4; lastKnownFileType = sourcecode.c.objc; path = NSTextFieldClickablePointer.m; sourceTree = "<group>"; };
		3C9D53AC1A1CD99D00966170 /* app_icon_pdf.pdf */ = {isa = PBXFileReference; lastKnownFileType = image.pdf; path = app_icon_pdf.pdf; sourceTree = "<group>"; };
		3CA14527192DE32300414620 /* NSViewEscapable.h */ = {isa = PBXFileReference; fileEncoding = 4; lastKnownFileType = sourcecode.c.h; path = NSViewEscapable.h; sourceTree = "<group>"; };
		3CA14528192DE32300414620 /* NSViewEscapable.m */ = {isa = PBXFileReference; fileEncoding = 4; lastKnownFileType = sourcecode.c.objc; path = NSViewEscapable.m; sourceTree = "<group>"; };
		3CA1453B192DF0DE00414620 /* trash_can.pdf */ = {isa = PBXFileReference; lastKnownFileType = image.pdf; path = trash_can.pdf; sourceTree = "<group>"; };
		3CAFDFF41AA713830022CD40 /* icon-google.pdf */ = {isa = PBXFileReference; lastKnownFileType = image.pdf; path = "icon-google.pdf"; sourceTree = "<group>"; };
		3CB0BCC92004DBAC0078AB83 /* libPocoData.50.dylib */ = {isa = PBXFileReference; lastKnownFileType = "compiled.mach-o.dylib"; name = libPocoData.50.dylib; path = ../../../../third_party/poco/lib/Darwin/x86_64/libPocoData.50.dylib; sourceTree = "<group>"; };
		3CB0BCD92004DBAD0078AB83 /* libPocoUtil.50.dylib */ = {isa = PBXFileReference; lastKnownFileType = "compiled.mach-o.dylib"; name = libPocoUtil.50.dylib; path = ../../../../third_party/poco/lib/Darwin/x86_64/libPocoUtil.50.dylib; sourceTree = "<group>"; };
		3CB0BCDA2004DBAD0078AB83 /* libPocoCrypto.50.dylib */ = {isa = PBXFileReference; lastKnownFileType = "compiled.mach-o.dylib"; name = libPocoCrypto.50.dylib; path = ../../../../third_party/poco/lib/Darwin/x86_64/libPocoCrypto.50.dylib; sourceTree = "<group>"; };
		3CB0BCDB2004DBAD0078AB83 /* libPocoJSON.50.dylib */ = {isa = PBXFileReference; lastKnownFileType = "compiled.mach-o.dylib"; name = libPocoJSON.50.dylib; path = ../../../../third_party/poco/lib/Darwin/x86_64/libPocoJSON.50.dylib; sourceTree = "<group>"; };
		3CB0BCDC2004DBAE0078AB83 /* libPocoNet.50.dylib */ = {isa = PBXFileReference; lastKnownFileType = "compiled.mach-o.dylib"; name = libPocoNet.50.dylib; path = ../../../../third_party/poco/lib/Darwin/x86_64/libPocoNet.50.dylib; sourceTree = "<group>"; };
		3CB0BCDD2004DBAE0078AB83 /* libPocoFoundation.50.dylib */ = {isa = PBXFileReference; lastKnownFileType = "compiled.mach-o.dylib"; name = libPocoFoundation.50.dylib; path = ../../../../third_party/poco/lib/Darwin/x86_64/libPocoFoundation.50.dylib; sourceTree = "<group>"; };
		3CB0BCDE2004DBAF0078AB83 /* libPocoXML.50.dylib */ = {isa = PBXFileReference; lastKnownFileType = "compiled.mach-o.dylib"; name = libPocoXML.50.dylib; path = ../../../../third_party/poco/lib/Darwin/x86_64/libPocoXML.50.dylib; sourceTree = "<group>"; };
		3CB0BCDF2004DBB00078AB83 /* libPocoDataSQLite.50.dylib */ = {isa = PBXFileReference; lastKnownFileType = "compiled.mach-o.dylib"; name = libPocoDataSQLite.50.dylib; path = ../../../../third_party/poco/lib/Darwin/x86_64/libPocoDataSQLite.50.dylib; sourceTree = "<group>"; };
		3CB0BCE02004DBB00078AB83 /* libPocoNetSSL.50.dylib */ = {isa = PBXFileReference; lastKnownFileType = "compiled.mach-o.dylib"; name = libPocoNetSSL.50.dylib; path = ../../../../third_party/poco/lib/Darwin/x86_64/libPocoNetSSL.50.dylib; sourceTree = "<group>"; };
		3CC450E71A31ED540012440B /* NSTextFieldDuration.h */ = {isa = PBXFileReference; fileEncoding = 4; lastKnownFileType = sourcecode.c.h; path = NSTextFieldDuration.h; sourceTree = "<group>"; };
		3CC450E81A31ED540012440B /* NSTextFieldDuration.m */ = {isa = PBXFileReference; fileEncoding = 4; lastKnownFileType = sourcecode.c.objc; path = NSTextFieldDuration.m; sourceTree = "<group>"; };
		3CD30F401F58B02C006FAA0D /* OverlayViewController.h */ = {isa = PBXFileReference; fileEncoding = 4; lastKnownFileType = sourcecode.c.h; path = OverlayViewController.h; sourceTree = "<group>"; };
		3CD30F411F58B02C006FAA0D /* OverlayViewController.m */ = {isa = PBXFileReference; fileEncoding = 4; lastKnownFileType = sourcecode.c.objc; path = OverlayViewController.m; sourceTree = "<group>"; };
		3CD30F421F58B02C006FAA0D /* OverlayViewController.xib */ = {isa = PBXFileReference; fileEncoding = 4; lastKnownFileType = file.xib; path = OverlayViewController.xib; sourceTree = "<group>"; };
		3CD7AD6D19ED579700372797 /* NSResize.h */ = {isa = PBXFileReference; fileEncoding = 4; lastKnownFileType = sourcecode.c.h; path = NSResize.h; sourceTree = "<group>"; };
		3CD7AD6E19ED579700372797 /* NSResize.m */ = {isa = PBXFileReference; fileEncoding = 4; lastKnownFileType = sourcecode.c.objc; path = NSResize.m; sourceTree = "<group>"; };
		3CDA2C571913A4E200A94967 /* icon-start-gray@2x.png */ = {isa = PBXFileReference; lastKnownFileType = image.png; path = "icon-start-gray@2x.png"; sourceTree = "<group>"; };
		3CDA2C591913B60F00A94967 /* icon-billable@2x.png */ = {isa = PBXFileReference; lastKnownFileType = image.png; path = "icon-billable@2x.png"; sourceTree = "<group>"; };
		3CDA2C5A1913B60F00A94967 /* icon-tags@2x.png */ = {isa = PBXFileReference; lastKnownFileType = image.png; path = "icon-tags@2x.png"; sourceTree = "<group>"; };
		3CE1CABF1C774F2B00D0ADD5 /* LoadMoreCell.h */ = {isa = PBXFileReference; fileEncoding = 4; lastKnownFileType = sourcecode.c.h; path = LoadMoreCell.h; sourceTree = "<group>"; };
		3CE1CAC01C774F2B00D0ADD5 /* LoadMoreCell.m */ = {isa = PBXFileReference; fileEncoding = 4; lastKnownFileType = sourcecode.c.objc; path = LoadMoreCell.m; sourceTree = "<group>"; };
		3CE30E002052BD8B00AF2E2A /* AutoCompleteTableContainer.h */ = {isa = PBXFileReference; lastKnownFileType = sourcecode.c.h; path = AutoCompleteTableContainer.h; sourceTree = "<group>"; };
		3CE30E012052BD8B00AF2E2A /* AutoCompleteTableContainer.m */ = {isa = PBXFileReference; lastKnownFileType = sourcecode.c.objc; path = AutoCompleteTableContainer.m; sourceTree = "<group>"; };
		3CFE546D201781A5006B673A /* libcrypto.1.1.dylib */ = {isa = PBXFileReference; lastKnownFileType = "compiled.mach-o.dylib"; name = libcrypto.1.1.dylib; path = ../../../../third_party/openssl/libcrypto.1.1.dylib; sourceTree = "<group>"; };
		3CFE547D201781A5006B673A /* libssl.1.1.dylib */ = {isa = PBXFileReference; lastKnownFileType = "compiled.mach-o.dylib"; name = libssl.1.1.dylib; path = ../../../../third_party/openssl/libssl.1.1.dylib; sourceTree = "<group>"; };
		69FC17F117E6534400B96425 /* TogglDesktop.app */ = {isa = PBXFileReference; explicitFileType = wrapper.application; includeInIndex = 0; path = TogglDesktop.app; sourceTree = BUILT_PRODUCTS_DIR; };
		69FC17F417E6534400B96425 /* Cocoa.framework */ = {isa = PBXFileReference; lastKnownFileType = wrapper.framework; name = Cocoa.framework; path = System/Library/Frameworks/Cocoa.framework; sourceTree = SDKROOT; };
		69FC17F717E6534400B96425 /* AppKit.framework */ = {isa = PBXFileReference; lastKnownFileType = wrapper.framework; name = AppKit.framework; path = System/Library/Frameworks/AppKit.framework; sourceTree = SDKROOT; };
		69FC17F917E6534400B96425 /* Foundation.framework */ = {isa = PBXFileReference; lastKnownFileType = wrapper.framework; name = Foundation.framework; path = System/Library/Frameworks/Foundation.framework; sourceTree = SDKROOT; };
		69FC17FC17E6534400B96425 /* TogglDesktop-Info.plist */ = {isa = PBXFileReference; lastKnownFileType = text.plist.xml; path = "TogglDesktop-Info.plist"; sourceTree = "<group>"; };
		69FC17FE17E6534400B96425 /* en */ = {isa = PBXFileReference; lastKnownFileType = text.plist.strings; name = en; path = en.lproj/InfoPlist.strings; sourceTree = "<group>"; };
		69FC180017E6534400B96425 /* main.m */ = {isa = PBXFileReference; lastKnownFileType = sourcecode.c.objc; path = main.m; sourceTree = "<group>"; };
		69FC180217E6534400B96425 /* TogglDesktop-Prefix.pch */ = {isa = PBXFileReference; lastKnownFileType = sourcecode.c.h; path = "TogglDesktop-Prefix.pch"; sourceTree = "<group>"; };
		69FC180417E6534400B96425 /* en */ = {isa = PBXFileReference; lastKnownFileType = text.rtf; name = en; path = en.lproj/Credits.rtf; sourceTree = "<group>"; };
		69FC180617E6534400B96425 /* AppDelegate.h */ = {isa = PBXFileReference; lastKnownFileType = sourcecode.c.h; path = AppDelegate.h; sourceTree = "<group>"; };
		69FC180717E6534400B96425 /* AppDelegate.m */ = {isa = PBXFileReference; lastKnownFileType = sourcecode.c.objc; path = AppDelegate.m; sourceTree = "<group>"; };
		69FC181217E6534500B96425 /* SenTestingKit.framework */ = {isa = PBXFileReference; lastKnownFileType = wrapper.framework; name = SenTestingKit.framework; path = Library/Frameworks/SenTestingKit.framework; sourceTree = DEVELOPER_DIR; };
		69FC181917E6534500B96425 /* TogglDesktopTests-Info.plist */ = {isa = PBXFileReference; lastKnownFileType = text.plist.xml; path = "TogglDesktopTests-Info.plist"; sourceTree = "<group>"; };
		69FC181B17E6534500B96425 /* en */ = {isa = PBXFileReference; lastKnownFileType = text.plist.strings; name = en; path = en.lproj/InfoPlist.strings; sourceTree = "<group>"; };
		69FC181D17E6534500B96425 /* test2Tests.h */ = {isa = PBXFileReference; lastKnownFileType = sourcecode.c.h; path = test2Tests.h; sourceTree = "<group>"; };
		69FC181E17E6534500B96425 /* test2Tests.m */ = {isa = PBXFileReference; lastKnownFileType = sourcecode.c.objc; path = test2Tests.m; sourceTree = "<group>"; };
		74033C8D17EC1CFD00CA53D3 /* libstdc++.dylib */ = {isa = PBXFileReference; lastKnownFileType = "compiled.mach-o.dylib"; name = "libstdc++.dylib"; path = "usr/lib/libstdc++.dylib"; sourceTree = SDKROOT; };
		74033C9617EC1DE100CA53D3 /* libc++.dylib */ = {isa = PBXFileReference; lastKnownFileType = "compiled.mach-o.dylib"; name = "libc++.dylib"; path = "usr/lib/libc++.dylib"; sourceTree = SDKROOT; };
		7408EDB918C532C200CBE8F1 /* const.h */ = {isa = PBXFileReference; fileEncoding = 4; lastKnownFileType = sourcecode.c.h; name = const.h; path = ../../../../const.h; sourceTree = "<group>"; };
		74098C311919899600CBDFB9 /* Utils.h */ = {isa = PBXFileReference; fileEncoding = 4; lastKnownFileType = sourcecode.c.h; name = Utils.h; path = ../Utils.h; sourceTree = "<group>"; };
		74098C321919899600CBDFB9 /* Utils.m */ = {isa = PBXFileReference; fileEncoding = 4; lastKnownFileType = sourcecode.c.objc; name = Utils.m; path = ../Utils.m; sourceTree = "<group>"; };
		741104BD18C7682700BC7A49 /* NSTextFieldWithBackground.h */ = {isa = PBXFileReference; fileEncoding = 4; lastKnownFileType = sourcecode.c.h; name = NSTextFieldWithBackground.h; path = ../NSTextFieldWithBackground.h; sourceTree = "<group>"; };
		741104BE18C7682700BC7A49 /* NSTextFieldWithBackground.m */ = {isa = PBXFileReference; fileEncoding = 4; lastKnownFileType = sourcecode.c.objc; name = NSTextFieldWithBackground.m; path = ../NSTextFieldWithBackground.m; sourceTree = "<group>"; };
		742134B3195C63A3007EF78B /* libPocoUtil.50.dylib */ = {isa = PBXFileReference; lastKnownFileType = "compiled.mach-o.dylib"; name = libPocoUtil.50.dylib; path = ../../../../third_party/poco/lib/Darwin/x86_64/libPocoUtil.50.dylib; sourceTree = "<group>"; };
		742134B4195C63A3007EF78B /* libPocoData.50.dylib */ = {isa = PBXFileReference; lastKnownFileType = "compiled.mach-o.dylib"; name = libPocoData.50.dylib; path = ../../../../third_party/poco/lib/Darwin/x86_64/libPocoData.50.dylib; sourceTree = "<group>"; };
		742134B5195C63A3007EF78B /* libPocoNetSSL.50.dylib */ = {isa = PBXFileReference; lastKnownFileType = "compiled.mach-o.dylib"; name = libPocoNetSSL.50.dylib; path = ../../../../third_party/poco/lib/Darwin/x86_64/libPocoNetSSL.50.dylib; sourceTree = "<group>"; };
		742134B6195C63A3007EF78B /* libPocoXML.50.dylib */ = {isa = PBXFileReference; lastKnownFileType = "compiled.mach-o.dylib"; name = libPocoXML.50.dylib; path = ../../../../third_party/poco/lib/Darwin/x86_64/libPocoXML.50.dylib; sourceTree = "<group>"; };
		742134B7195C63A3007EF78B /* libPocoDataSQLite.50.dylib */ = {isa = PBXFileReference; lastKnownFileType = "compiled.mach-o.dylib"; name = libPocoDataSQLite.50.dylib; path = ../../../../third_party/poco/lib/Darwin/x86_64/libPocoDataSQLite.50.dylib; sourceTree = "<group>"; };
		742134B8195C63A3007EF78B /* libPocoNet.50.dylib */ = {isa = PBXFileReference; lastKnownFileType = "compiled.mach-o.dylib"; name = libPocoNet.50.dylib; path = ../../../../third_party/poco/lib/Darwin/x86_64/libPocoNet.50.dylib; sourceTree = "<group>"; };
		742134B9195C63A3007EF78B /* libPocoFoundation.50.dylib */ = {isa = PBXFileReference; lastKnownFileType = "compiled.mach-o.dylib"; name = libPocoFoundation.50.dylib; path = ../../../../third_party/poco/lib/Darwin/x86_64/libPocoFoundation.50.dylib; sourceTree = "<group>"; };
		742134BA195C63A3007EF78B /* libPocoCrypto.50.dylib */ = {isa = PBXFileReference; lastKnownFileType = "compiled.mach-o.dylib"; name = libPocoCrypto.50.dylib; path = ../../../../third_party/poco/lib/Darwin/x86_64/libPocoCrypto.50.dylib; sourceTree = "<group>"; };
		742339391829B99C00063FA9 /* IdleNotificationWindowController.h */ = {isa = PBXFileReference; fileEncoding = 4; lastKnownFileType = sourcecode.c.h; path = IdleNotificationWindowController.h; sourceTree = "<group>"; };
		7423393A1829B99C00063FA9 /* IdleNotificationWindowController.m */ = {isa = PBXFileReference; fileEncoding = 4; lastKnownFileType = sourcecode.c.objc; path = IdleNotificationWindowController.m; sourceTree = "<group>"; };
		7423393B1829B99C00063FA9 /* IdleNotificationWindowController.xib */ = {isa = PBXFileReference; fileEncoding = 4; lastKnownFileType = file.xib; path = IdleNotificationWindowController.xib; sourceTree = "<group>"; };
		7424949C17F1E3D20030121C /* UIEvents.h */ = {isa = PBXFileReference; fileEncoding = 4; lastKnownFileType = sourcecode.c.h; name = UIEvents.h; path = ../UIEvents.h; sourceTree = "<group>"; };
		7424949D17F1E3D20030121C /* UIEvents.m */ = {isa = PBXFileReference; fileEncoding = 4; lastKnownFileType = sourcecode.c.objc; name = UIEvents.m; path = ../UIEvents.m; sourceTree = "<group>"; };
		7430750118204EFB009019CB /* AboutWindowController.h */ = {isa = PBXFileReference; fileEncoding = 4; lastKnownFileType = sourcecode.c.h; name = AboutWindowController.h; path = ../AboutWindowController.h; sourceTree = "<group>"; };
		7430750218204EFB009019CB /* AboutWindowController.m */ = {isa = PBXFileReference; fileEncoding = 4; lastKnownFileType = sourcecode.c.objc; name = AboutWindowController.m; path = ../AboutWindowController.m; sourceTree = "<group>"; };
		7430750318204EFB009019CB /* AboutWindowController.xib */ = {isa = PBXFileReference; fileEncoding = 4; lastKnownFileType = file.xib; name = AboutWindowController.xib; path = ../AboutWindowController.xib; sourceTree = "<group>"; };
		7438B3D118253CD2002AE43C /* MenuItemTags.h */ = {isa = PBXFileReference; fileEncoding = 4; lastKnownFileType = sourcecode.c.h; name = MenuItemTags.h; path = ../MenuItemTags.h; sourceTree = "<group>"; };
		7438B3D218253CD2002AE43C /* MenuItemTags.m */ = {isa = PBXFileReference; fileEncoding = 4; lastKnownFileType = sourcecode.c.objc; name = MenuItemTags.m; path = ../MenuItemTags.m; sourceTree = "<group>"; };
		743D7829182791FA00978BCC /* idler.c */ = {isa = PBXFileReference; fileEncoding = 4; lastKnownFileType = sourcecode.c.c; name = idler.c; path = ../idler.c; sourceTree = "<group>"; };
		743D942518279290000E6F70 /* IOKit.framework */ = {isa = PBXFileReference; lastKnownFileType = wrapper.framework; name = IOKit.framework; path = System/Library/Frameworks/IOKit.framework; sourceTree = SDKROOT; };
		743D94271827929C000E6F70 /* Carbon.framework */ = {isa = PBXFileReference; lastKnownFileType = wrapper.framework; name = Carbon.framework; path = System/Library/Frameworks/Carbon.framework; sourceTree = SDKROOT; };
		743D94291827A0E0000E6F70 /* idler.h */ = {isa = PBXFileReference; lastKnownFileType = sourcecode.c.h; path = idler.h; sourceTree = "<group>"; };
		743D942D1827C633000E6F70 /* IdleEvent.h */ = {isa = PBXFileReference; fileEncoding = 4; lastKnownFileType = sourcecode.c.h; name = IdleEvent.h; path = ../IdleEvent.h; sourceTree = "<group>"; };
		743D942E1827C633000E6F70 /* IdleEvent.m */ = {isa = PBXFileReference; fileEncoding = 4; lastKnownFileType = sourcecode.c.objc; name = IdleEvent.m; path = ../IdleEvent.m; sourceTree = "<group>"; };
		743E58461A775B7700F17CB0 /* et */ = {isa = PBXFileReference; lastKnownFileType = text.plist.strings; name = et; path = et.lproj/MainMenu.strings; sourceTree = "<group>"; };
		743E58481A775B7700F17CB0 /* et */ = {isa = PBXFileReference; lastKnownFileType = text.plist.strings; name = et; path = et.lproj/InfoPlist.strings; sourceTree = "<group>"; };
		743E58491A775B7700F17CB0 /* et */ = {isa = PBXFileReference; lastKnownFileType = text.rtf; name = et; path = et.lproj/Credits.rtf; sourceTree = "<group>"; };
		743E584A1A775B7700F17CB0 /* et */ = {isa = PBXFileReference; lastKnownFileType = text.plist.strings; name = et; path = et.lproj/InfoPlist.strings; sourceTree = "<group>"; };
		743E584E1A775BB300F17CB0 /* et */ = {isa = PBXFileReference; lastKnownFileType = text.plist.strings; name = et; path = et.lproj/Localizable.strings; sourceTree = "<group>"; };
		74456B9F1A774E12002A6338 /* Base */ = {isa = PBXFileReference; lastKnownFileType = file.xib; name = Base; path = Base.lproj/MainMenu.xib; sourceTree = "<group>"; };
		745126B419A28AA500390F47 /* Reachability.h */ = {isa = PBXFileReference; fileEncoding = 4; lastKnownFileType = sourcecode.c.h; name = Reachability.h; path = ../../../../third_party/Reachability/Reachability/Reachability.h; sourceTree = "<group>"; };
		745126B519A28AA600390F47 /* Reachability.m */ = {isa = PBXFileReference; fileEncoding = 4; lastKnownFileType = sourcecode.c.objc; name = Reachability.m; path = ../../../../third_party/Reachability/Reachability/Reachability.m; sourceTree = "<group>"; };
		74664DAF18AA860800AAD282 /* on.pdf */ = {isa = PBXFileReference; lastKnownFileType = image.pdf; path = on.pdf; sourceTree = "<group>"; };
		74664DB018AA860800AAD282 /* off.pdf */ = {isa = PBXFileReference; lastKnownFileType = image.pdf; path = off.pdf; sourceTree = "<group>"; };
		746947F81AF3FE3E0024BED7 /* AutotrackerRuleItem.h */ = {isa = PBXFileReference; fileEncoding = 4; lastKnownFileType = sourcecode.c.h; path = AutotrackerRuleItem.h; sourceTree = "<group>"; };
		746947F91AF3FE3E0024BED7 /* AutotrackerRuleItem.m */ = {isa = PBXFileReference; fileEncoding = 4; lastKnownFileType = sourcecode.c.objc; path = AutotrackerRuleItem.m; sourceTree = "<group>"; };
		74762B9E18A12DB8004433A9 /* NSComboBox_Expansion.h */ = {isa = PBXFileReference; lastKnownFileType = sourcecode.c.h; path = NSComboBox_Expansion.h; sourceTree = "<group>"; };
		74762B9F18A139D4004433A9 /* NSUnstripedTableView.h */ = {isa = PBXFileReference; fileEncoding = 4; lastKnownFileType = sourcecode.c.h; path = NSUnstripedTableView.h; sourceTree = "<group>"; };
		74762BA018A139D4004433A9 /* NSUnstripedTableView.m */ = {isa = PBXFileReference; fileEncoding = 4; lastKnownFileType = sourcecode.c.objc; path = NSUnstripedTableView.m; sourceTree = "<group>"; };
		747B74841A0AD28200BB3791 /* ConsoleViewController.h */ = {isa = PBXFileReference; fileEncoding = 4; lastKnownFileType = sourcecode.c.h; name = ConsoleViewController.h; path = ../ConsoleViewController.h; sourceTree = "<group>"; };
		747B74851A0AD28200BB3791 /* ConsoleViewController.m */ = {isa = PBXFileReference; fileEncoding = 4; lastKnownFileType = sourcecode.c.objc; name = ConsoleViewController.m; path = ../ConsoleViewController.m; sourceTree = "<group>"; };
		747B74861A0AD28200BB3791 /* ConsoleViewController.xib */ = {isa = PBXFileReference; fileEncoding = 4; lastKnownFileType = file.xib; name = ConsoleViewController.xib; path = ../ConsoleViewController.xib; sourceTree = "<group>"; };
		7484F620191D92C30038885C /* Settings.h */ = {isa = PBXFileReference; fileEncoding = 4; lastKnownFileType = sourcecode.c.h; name = Settings.h; path = ../Settings.h; sourceTree = "<group>"; };
		7484F621191D92C30038885C /* Settings.m */ = {isa = PBXFileReference; fileEncoding = 4; lastKnownFileType = sourcecode.c.objc; name = Settings.m; path = ../Settings.m; sourceTree = "<group>"; };
		748664CE188D6617006DB4C5 /* TimeEntryCellWithHeader.h */ = {isa = PBXFileReference; fileEncoding = 4; lastKnownFileType = sourcecode.c.h; path = TimeEntryCellWithHeader.h; sourceTree = "<group>"; };
		748664CF188D6617006DB4C5 /* TimeEntryCellWithHeader.m */ = {isa = PBXFileReference; fileEncoding = 4; lastKnownFileType = sourcecode.c.objc; path = TimeEntryCellWithHeader.m; sourceTree = "<group>"; };
		748664D1188D66AA006DB4C5 /* TimeEntryCellWithHeader.xib */ = {isa = PBXFileReference; fileEncoding = 4; lastKnownFileType = file.xib; path = TimeEntryCellWithHeader.xib; sourceTree = "<group>"; };
		748B3A3219222DB100F31468 /* DisplayCommand.h */ = {isa = PBXFileReference; fileEncoding = 4; lastKnownFileType = sourcecode.c.h; path = DisplayCommand.h; sourceTree = "<group>"; };
		748B3A3319222DB100F31468 /* DisplayCommand.m */ = {isa = PBXFileReference; fileEncoding = 4; lastKnownFileType = sourcecode.c.objc; path = DisplayCommand.m; sourceTree = "<group>"; };
		7498D2471888B226001390B9 /* TimeEntryCell.xib */ = {isa = PBXFileReference; fileEncoding = 4; lastKnownFileType = file.xib; path = TimeEntryCell.xib; sourceTree = "<group>"; };
		749A3A4318D889BD000AD2DB /* CrashReporter.xcodeproj */ = {isa = PBXFileReference; lastKnownFileType = "wrapper.pb-project"; name = CrashReporter.xcodeproj; path = ../../../../third_party/plcrashreporter/CrashReporter.xcodeproj; sourceTree = "<group>"; };
		749BD0BB1833E28400980494 /* NSBoxClickable.h */ = {isa = PBXFileReference; fileEncoding = 4; lastKnownFileType = sourcecode.c.h; path = NSBoxClickable.h; sourceTree = "<group>"; };
		749BD0BC1833E28400980494 /* NSBoxClickable.m */ = {isa = PBXFileReference; fileEncoding = 4; lastKnownFileType = sourcecode.c.objc; path = NSBoxClickable.m; sourceTree = "<group>"; };
		749CB8C918167D6E00814841 /* PreferencesWindowController.h */ = {isa = PBXFileReference; fileEncoding = 4; lastKnownFileType = sourcecode.c.h; path = PreferencesWindowController.h; sourceTree = SOURCE_ROOT; };
		749CB8CA18167D6E00814841 /* PreferencesWindowController.m */ = {isa = PBXFileReference; fileEncoding = 4; lastKnownFileType = sourcecode.c.objc; path = PreferencesWindowController.m; sourceTree = SOURCE_ROOT; };
		749CB8CB18167D6E00814841 /* PreferencesWindowController.xib */ = {isa = PBXFileReference; fileEncoding = 4; lastKnownFileType = file.xib; path = PreferencesWindowController.xib; sourceTree = SOURCE_ROOT; };
		74A3D06019E418B800C51BB6 /* Sparkle.framework */ = {isa = PBXFileReference; lastKnownFileType = wrapper.framework; name = Sparkle.framework; path = ../../../../third_party/Sparkle/Sparkle.framework; sourceTree = "<group>"; };
		74A7346818297DD100525BBC /* ConvertHexColor.h */ = {isa = PBXFileReference; fileEncoding = 4; lastKnownFileType = sourcecode.c.h; path = ConvertHexColor.h; sourceTree = "<group>"; };
		74A7346918297DD100525BBC /* ConvertHexColor.m */ = {isa = PBXFileReference; fileEncoding = 4; lastKnownFileType = sourcecode.c.objc; path = ConvertHexColor.m; sourceTree = "<group>"; };
		74AA9466180909F50000539F /* GTMHTTPFetcher.h */ = {isa = PBXFileReference; fileEncoding = 4; lastKnownFileType = sourcecode.c.h; name = GTMHTTPFetcher.h; path = "../../../../third_party/gtm-oauth2-read-only/HTTPFetcher/GTMHTTPFetcher.h"; sourceTree = "<group>"; };
		74AA9467180909F50000539F /* GTMHTTPFetcher.m */ = {isa = PBXFileReference; fileEncoding = 4; lastKnownFileType = sourcecode.c.objc; name = GTMHTTPFetcher.m; path = "../../../../third_party/gtm-oauth2-read-only/HTTPFetcher/GTMHTTPFetcher.m"; sourceTree = "<group>"; };
		74AA9468180909F50000539F /* GTMHTTPFetchHistory.h */ = {isa = PBXFileReference; fileEncoding = 4; lastKnownFileType = sourcecode.c.h; name = GTMHTTPFetchHistory.h; path = "../../../../third_party/gtm-oauth2-read-only/HTTPFetcher/GTMHTTPFetchHistory.h"; sourceTree = "<group>"; };
		74AA9469180909F50000539F /* GTMHTTPFetchHistory.m */ = {isa = PBXFileReference; fileEncoding = 4; lastKnownFileType = sourcecode.c.objc; name = GTMHTTPFetchHistory.m; path = "../../../../third_party/gtm-oauth2-read-only/HTTPFetcher/GTMHTTPFetchHistory.m"; sourceTree = "<group>"; };
		74AA946A180909F50000539F /* GTMOAuth2Authentication.h */ = {isa = PBXFileReference; fileEncoding = 4; lastKnownFileType = sourcecode.c.h; name = GTMOAuth2Authentication.h; path = "../../../../third_party/gtm-oauth2-read-only/Source/GTMOAuth2Authentication.h"; sourceTree = "<group>"; };
		74AA946B180909F50000539F /* GTMOAuth2Authentication.m */ = {isa = PBXFileReference; fileEncoding = 4; lastKnownFileType = sourcecode.c.objc; name = GTMOAuth2Authentication.m; path = "../../../../third_party/gtm-oauth2-read-only/Source/GTMOAuth2Authentication.m"; sourceTree = "<group>"; };
		74AA946C180909F50000539F /* GTMOAuth2SignIn.h */ = {isa = PBXFileReference; fileEncoding = 4; lastKnownFileType = sourcecode.c.h; name = GTMOAuth2SignIn.h; path = "../../../../third_party/gtm-oauth2-read-only/Source/GTMOAuth2SignIn.h"; sourceTree = "<group>"; };
		74AA946D180909F50000539F /* GTMOAuth2SignIn.m */ = {isa = PBXFileReference; fileEncoding = 4; lastKnownFileType = sourcecode.c.objc; name = GTMOAuth2SignIn.m; path = "../../../../third_party/gtm-oauth2-read-only/Source/GTMOAuth2SignIn.m"; sourceTree = "<group>"; };
		74AA946E180909F50000539F /* GTMOAuth2Window.xib */ = {isa = PBXFileReference; fileEncoding = 4; lastKnownFileType = file.xib; name = GTMOAuth2Window.xib; path = "../../../../third_party/gtm-oauth2-read-only/Source/Mac/GTMOAuth2Window.xib"; sourceTree = "<group>"; };
		74AA946F180909F50000539F /* GTMOAuth2WindowController.h */ = {isa = PBXFileReference; fileEncoding = 4; lastKnownFileType = sourcecode.c.h; name = GTMOAuth2WindowController.h; path = "../../../../third_party/gtm-oauth2-read-only/Source/Mac/GTMOAuth2WindowController.h"; sourceTree = "<group>"; };
		74AA9470180909F50000539F /* GTMOAuth2WindowController.m */ = {isa = PBXFileReference; fileEncoding = 4; lastKnownFileType = sourcecode.c.objc; name = GTMOAuth2WindowController.m; path = "../../../../third_party/gtm-oauth2-read-only/Source/Mac/GTMOAuth2WindowController.m"; sourceTree = "<group>"; };
		74AA947718090A8E0000539F /* Security.framework */ = {isa = PBXFileReference; lastKnownFileType = wrapper.framework; name = Security.framework; path = System/Library/Frameworks/Security.framework; sourceTree = SDKROOT; };
		74B680A8180759C300B697AA /* TogglDesktopLibrary.xcodeproj */ = {isa = PBXFileReference; lastKnownFileType = "wrapper.pb-project"; name = TogglDesktopLibrary.xcodeproj; path = ../../../lib/osx/TogglDesktopLibrary.xcodeproj; sourceTree = "<group>"; };
		74BA5FCD18B6E770009DAA2D /* NSHoverButton.h */ = {isa = PBXFileReference; fileEncoding = 4; lastKnownFileType = sourcecode.c.h; path = NSHoverButton.h; sourceTree = "<group>"; };
		74BA5FCE18B6E770009DAA2D /* NSHoverButton.m */ = {isa = PBXFileReference; fileEncoding = 4; lastKnownFileType = sourcecode.c.objc; path = NSHoverButton.m; sourceTree = "<group>"; };
		74BAAA0917F37B140079386F /* TimeEntryViewItem.h */ = {isa = PBXFileReference; fileEncoding = 4; lastKnownFileType = sourcecode.c.h; path = TimeEntryViewItem.h; sourceTree = SOURCE_ROOT; };
		74BAAA0A17F37B140079386F /* TimeEntryViewItem.m */ = {isa = PBXFileReference; fileEncoding = 4; lastKnownFileType = sourcecode.c.objc; path = TimeEntryViewItem.m; sourceTree = SOURCE_ROOT; };
		74BAD31C18BD7D83002FD4CF /* ViewItem.h */ = {isa = PBXFileReference; fileEncoding = 4; lastKnownFileType = sourcecode.c.h; path = ViewItem.h; sourceTree = "<group>"; };
		74BAD31D18BD7D83002FD4CF /* ViewItem.m */ = {isa = PBXFileReference; fileEncoding = 4; lastKnownFileType = sourcecode.c.objc; path = ViewItem.m; sourceTree = "<group>"; };
		74C15794183A8CE600550613 /* AutocompleteItem.h */ = {isa = PBXFileReference; fileEncoding = 4; lastKnownFileType = sourcecode.c.h; name = AutocompleteItem.h; path = ../AutocompleteItem.h; sourceTree = "<group>"; };
		74C15795183A8CE600550613 /* AutocompleteItem.m */ = {isa = PBXFileReference; fileEncoding = 4; lastKnownFileType = sourcecode.c.objc; name = AutocompleteItem.m; path = ../AutocompleteItem.m; sourceTree = "<group>"; };
		74C15799183BA5DA00550613 /* AutocompleteDataSource.h */ = {isa = PBXFileReference; fileEncoding = 4; lastKnownFileType = sourcecode.c.h; name = AutocompleteDataSource.h; path = ../AutocompleteDataSource.h; sourceTree = "<group>"; };
		74C1579A183BA5DA00550613 /* AutocompleteDataSource.m */ = {isa = PBXFileReference; fileEncoding = 4; lastKnownFileType = sourcecode.c.objc; name = AutocompleteDataSource.m; path = ../AutocompleteDataSource.m; sourceTree = "<group>"; };
		74D1D25317EB713F00E709B0 /* TimeEntryListViewController.h */ = {isa = PBXFileReference; fileEncoding = 4; lastKnownFileType = sourcecode.c.h; path = TimeEntryListViewController.h; sourceTree = SOURCE_ROOT; };
		74D1D25417EB713F00E709B0 /* TimeEntryListViewController.m */ = {isa = PBXFileReference; fileEncoding = 4; lastKnownFileType = sourcecode.c.objc; path = TimeEntryListViewController.m; sourceTree = SOURCE_ROOT; };
		74D1D25517EB713F00E709B0 /* TimeEntryListViewController.xib */ = {isa = PBXFileReference; fileEncoding = 4; lastKnownFileType = file.xib; path = TimeEntryListViewController.xib; sourceTree = SOURCE_ROOT; };
		74D1D25A17EB71C100E709B0 /* TimeEntryEditViewController.h */ = {isa = PBXFileReference; fileEncoding = 4; lastKnownFileType = sourcecode.c.h; path = TimeEntryEditViewController.h; sourceTree = SOURCE_ROOT; };
		74D1D25B17EB71C100E709B0 /* TimeEntryEditViewController.m */ = {isa = PBXFileReference; fileEncoding = 4; lastKnownFileType = sourcecode.c.objc; path = TimeEntryEditViewController.m; sourceTree = SOURCE_ROOT; };
		74D1D25C17EB71C100E709B0 /* TimeEntryEditViewController.xib */ = {isa = PBXFileReference; fileEncoding = 4; lastKnownFileType = file.xib; path = TimeEntryEditViewController.xib; sourceTree = SOURCE_ROOT; };
		74D1D26F17EB72D900E709B0 /* TimerEditViewController.h */ = {isa = PBXFileReference; fileEncoding = 4; lastKnownFileType = sourcecode.c.h; path = TimerEditViewController.h; sourceTree = SOURCE_ROOT; };
		74D1D27017EB72D900E709B0 /* TimerEditViewController.m */ = {isa = PBXFileReference; fileEncoding = 4; lastKnownFileType = sourcecode.c.objc; path = TimerEditViewController.m; sourceTree = SOURCE_ROOT; };
		74D1D27117EB72D900E709B0 /* TimerEditViewController.xib */ = {isa = PBXFileReference; fileEncoding = 4; lastKnownFileType = file.xib; path = TimerEditViewController.xib; sourceTree = SOURCE_ROOT; };
		74E3CDB217FBABE400C3ADD3 /* Bugsnag.h */ = {isa = PBXFileReference; fileEncoding = 4; lastKnownFileType = sourcecode.c.h; path = Bugsnag.h; sourceTree = "<group>"; };
		74E3CDB317FBABE400C3ADD3 /* Bugsnag.m */ = {isa = PBXFileReference; fileEncoding = 4; lastKnownFileType = sourcecode.c.objc; path = Bugsnag.m; sourceTree = "<group>"; };
		74E3CDB417FBABE400C3ADD3 /* BugsnagConfiguration.h */ = {isa = PBXFileReference; fileEncoding = 4; lastKnownFileType = sourcecode.c.h; path = BugsnagConfiguration.h; sourceTree = "<group>"; };
		74E3CDB517FBABE400C3ADD3 /* BugsnagConfiguration.m */ = {isa = PBXFileReference; fileEncoding = 4; lastKnownFileType = sourcecode.c.objc; path = BugsnagConfiguration.m; sourceTree = "<group>"; };
		74E3CDB617FBABE400C3ADD3 /* BugsnagEvent.h */ = {isa = PBXFileReference; fileEncoding = 4; lastKnownFileType = sourcecode.c.h; path = BugsnagEvent.h; sourceTree = "<group>"; };
		74E3CDB717FBABE400C3ADD3 /* BugsnagEvent.m */ = {isa = PBXFileReference; fileEncoding = 4; lastKnownFileType = sourcecode.c.objc; path = BugsnagEvent.m; sourceTree = "<group>"; };
		74E3CDB817FBABE400C3ADD3 /* BugsnagLogger.h */ = {isa = PBXFileReference; fileEncoding = 4; lastKnownFileType = sourcecode.c.h; path = BugsnagLogger.h; sourceTree = "<group>"; };
		74E3CDB917FBABE400C3ADD3 /* BugsnagMetaData.h */ = {isa = PBXFileReference; fileEncoding = 4; lastKnownFileType = sourcecode.c.h; path = BugsnagMetaData.h; sourceTree = "<group>"; };
		74E3CDBA17FBABE400C3ADD3 /* BugsnagMetaData.m */ = {isa = PBXFileReference; fileEncoding = 4; lastKnownFileType = sourcecode.c.objc; path = BugsnagMetaData.m; sourceTree = "<group>"; };
		74E3CDBB17FBABE400C3ADD3 /* BugsnagNotifier.h */ = {isa = PBXFileReference; fileEncoding = 4; lastKnownFileType = sourcecode.c.h; path = BugsnagNotifier.h; sourceTree = "<group>"; };
		74E3CDBC17FBABE400C3ADD3 /* BugsnagNotifier.m */ = {isa = PBXFileReference; fileEncoding = 4; lastKnownFileType = sourcecode.c.objc; path = BugsnagNotifier.m; sourceTree = "<group>"; };
		74E3CDBE17FBABE400C3ADD3 /* BugsnagReachability.h */ = {isa = PBXFileReference; fileEncoding = 4; lastKnownFileType = sourcecode.c.h; path = BugsnagReachability.h; sourceTree = "<group>"; };
		74E3CDBF17FBABE400C3ADD3 /* BugsnagReachability.m */ = {isa = PBXFileReference; fileEncoding = 4; lastKnownFileType = sourcecode.c.objc; path = BugsnagReachability.m; sourceTree = "<group>"; };
		74E3CDC417FBABE400C3ADD3 /* BugsnagOSXNotifier.h */ = {isa = PBXFileReference; fileEncoding = 4; lastKnownFileType = sourcecode.c.h; path = BugsnagOSXNotifier.h; sourceTree = "<group>"; };
		74E3CDC517FBABE400C3ADD3 /* BugsnagOSXNotifier.m */ = {isa = PBXFileReference; fileEncoding = 4; lastKnownFileType = sourcecode.c.objc; path = BugsnagOSXNotifier.m; sourceTree = "<group>"; };
		74E3CDD617FBAE0800C3ADD3 /* SystemConfiguration.framework */ = {isa = PBXFileReference; lastKnownFileType = wrapper.framework; name = SystemConfiguration.framework; path = System/Library/Frameworks/SystemConfiguration.framework; sourceTree = SDKROOT; };
		74E3CDD817FC369700C3ADD3 /* ExceptionHandling.framework */ = {isa = PBXFileReference; lastKnownFileType = wrapper.framework; name = ExceptionHandling.framework; path = System/Library/Frameworks/ExceptionHandling.framework; sourceTree = SDKROOT; };
		74E857AB194F8807007A88B9 /* cacert.pem */ = {isa = PBXFileReference; fileEncoding = 4; lastKnownFileType = text; path = cacert.pem; sourceTree = "<group>"; };
		74F106FE18993FFE00E93BD5 /* FeedbackWindowController.h */ = {isa = PBXFileReference; fileEncoding = 4; lastKnownFileType = sourcecode.c.h; name = FeedbackWindowController.h; path = ../FeedbackWindowController.h; sourceTree = "<group>"; };
		74F106FF18993FFE00E93BD5 /* FeedbackWindowController.m */ = {isa = PBXFileReference; fileEncoding = 4; lastKnownFileType = sourcecode.c.objc; name = FeedbackWindowController.m; path = ../FeedbackWindowController.m; sourceTree = "<group>"; };
		74F1070018993FFE00E93BD5 /* FeedbackWindowController.xib */ = {isa = PBXFileReference; fileEncoding = 4; lastKnownFileType = file.xib; name = FeedbackWindowController.xib; path = ../FeedbackWindowController.xib; sourceTree = "<group>"; };
		74F8FBA118313FA6000F09EE /* NSTextFieldClickable.h */ = {isa = PBXFileReference; fileEncoding = 4; lastKnownFileType = sourcecode.c.h; path = NSTextFieldClickable.h; sourceTree = "<group>"; };
		74F8FBA218313FA6000F09EE /* NSTextFieldClickable.m */ = {isa = PBXFileReference; fileEncoding = 4; lastKnownFileType = sourcecode.c.objc; path = NSTextFieldClickable.m; sourceTree = "<group>"; };
		74FD8CD718A8EEE200F7DB80 /* TFDatePicker.xcodeproj */ = {isa = PBXFileReference; lastKnownFileType = "wrapper.pb-project"; name = TFDatePicker.xcodeproj; path = ../../../../third_party/TFDatePicker/TFDatePicker/TFDatePicker.xcodeproj; sourceTree = "<group>"; };
		74FD8CDF18A8EF8300F7DB80 /* TFDatePicker.framework */ = {isa = PBXFileReference; lastKnownFileType = wrapper.framework; name = TFDatePicker.framework; path = ../../../../third_party/TFDatePicker/TFDatePicker/build/Release/TFDatePicker.framework; sourceTree = "<group>"; };
		74FE0D4D18E260A000ECFED2 /* .gitignore */ = {isa = PBXFileReference; fileEncoding = 4; lastKnownFileType = text; path = .gitignore; sourceTree = "<group>"; };
		74FE0D4E18E260A000ECFED2 /* LICENSE */ = {isa = PBXFileReference; fileEncoding = 4; lastKnownFileType = text; path = LICENSE; sourceTree = "<group>"; };
		74FE0D4F18E260A000ECFED2 /* MASShortcut+Monitoring.h */ = {isa = PBXFileReference; fileEncoding = 4; lastKnownFileType = sourcecode.c.h; path = "MASShortcut+Monitoring.h"; sourceTree = "<group>"; };
		74FE0D5018E260A000ECFED2 /* MASShortcut+Monitoring.m */ = {isa = PBXFileReference; fileEncoding = 4; lastKnownFileType = sourcecode.c.objc; path = "MASShortcut+Monitoring.m"; sourceTree = "<group>"; };
		74FE0D5118E260A000ECFED2 /* MASShortcut+UserDefaults.h */ = {isa = PBXFileReference; fileEncoding = 4; lastKnownFileType = sourcecode.c.h; path = "MASShortcut+UserDefaults.h"; sourceTree = "<group>"; };
		74FE0D5218E260A000ECFED2 /* MASShortcut+UserDefaults.m */ = {isa = PBXFileReference; fileEncoding = 4; lastKnownFileType = sourcecode.c.objc; path = "MASShortcut+UserDefaults.m"; sourceTree = "<group>"; };
		74FE0D5318E260A000ECFED2 /* MASShortcut.h */ = {isa = PBXFileReference; fileEncoding = 4; lastKnownFileType = sourcecode.c.h; path = MASShortcut.h; sourceTree = "<group>"; };
		74FE0D5418E260A000ECFED2 /* MASShortcut.m */ = {isa = PBXFileReference; fileEncoding = 4; lastKnownFileType = sourcecode.c.objc; path = MASShortcut.m; sourceTree = "<group>"; };
		74FE0D5518E260A000ECFED2 /* MASShortcutView+UserDefaults.h */ = {isa = PBXFileReference; fileEncoding = 4; lastKnownFileType = sourcecode.c.h; path = "MASShortcutView+UserDefaults.h"; sourceTree = "<group>"; };
		74FE0D5618E260A000ECFED2 /* MASShortcutView+UserDefaults.m */ = {isa = PBXFileReference; fileEncoding = 4; lastKnownFileType = sourcecode.c.objc; path = "MASShortcutView+UserDefaults.m"; sourceTree = "<group>"; };
		74FE0D5718E260A000ECFED2 /* MASShortcutView.h */ = {isa = PBXFileReference; fileEncoding = 4; lastKnownFileType = sourcecode.c.h; path = MASShortcutView.h; sourceTree = "<group>"; };
		74FE0D5818E260A000ECFED2 /* MASShortcutView.m */ = {isa = PBXFileReference; fileEncoding = 4; lastKnownFileType = sourcecode.c.objc; path = MASShortcutView.m; sourceTree = "<group>"; };
		74FE0D5918E260A000ECFED2 /* README.md */ = {isa = PBXFileReference; fileEncoding = 4; lastKnownFileType = text; path = README.md; sourceTree = "<group>"; };
		95C0707518CDB67300A34D0D /* NSCustomComboBoxCell.h */ = {isa = PBXFileReference; fileEncoding = 4; lastKnownFileType = sourcecode.c.h; path = NSCustomComboBoxCell.h; sourceTree = "<group>"; };
		95C0707618CDB67300A34D0D /* NSCustomComboBoxCell.m */ = {isa = PBXFileReference; fileEncoding = 4; lastKnownFileType = sourcecode.c.objc; path = NSCustomComboBoxCell.m; sourceTree = "<group>"; };
		95C0707818CDB91500A34D0D /* NSCustomComboBox.h */ = {isa = PBXFileReference; fileEncoding = 4; lastKnownFileType = sourcecode.c.h; path = NSCustomComboBox.h; sourceTree = "<group>"; };
		95C0707918CDB91500A34D0D /* NSCustomComboBox.m */ = {isa = PBXFileReference; fileEncoding = 4; lastKnownFileType = sourcecode.c.objc; path = NSCustomComboBox.m; sourceTree = "<group>"; };
		95DBF8CA18BF7A910021FB41 /* offline_off.pdf */ = {isa = PBXFileReference; lastKnownFileType = image.pdf; path = offline_off.pdf; sourceTree = "<group>"; };
		95DBF8CB18BF7A910021FB41 /* offline_on.pdf */ = {isa = PBXFileReference; lastKnownFileType = image.pdf; path = offline_on.pdf; sourceTree = "<group>"; };
		95DBF8D618C48B300021FB41 /* logo.png */ = {isa = PBXFileReference; lastKnownFileType = image.png; path = logo.png; sourceTree = "<group>"; };
		BA2DA11E21A691FF0027B7A5 /* TrackingService.h */ = {isa = PBXFileReference; lastKnownFileType = sourcecode.c.h; path = TrackingService.h; sourceTree = "<group>"; };
		BA2DA11F21A691FF0027B7A5 /* TrackingService.m */ = {isa = PBXFileReference; lastKnownFileType = sourcecode.c.objc; path = TrackingService.m; sourceTree = "<group>"; };
		BA7B4BC921C0EF8800B75B14 /* NSAlert+Utils.h */ = {isa = PBXFileReference; lastKnownFileType = sourcecode.c.h; path = "NSAlert+Utils.h"; sourceTree = "<group>"; };
		BA7B4BCA21C0EF8800B75B14 /* NSAlert+Utils.m */ = {isa = PBXFileReference; lastKnownFileType = sourcecode.c.objc; path = "NSAlert+Utils.m"; sourceTree = "<group>"; };
		BAC6850721B6822A00B6C9D7 /* UserNotificationCenter.h */ = {isa = PBXFileReference; lastKnownFileType = sourcecode.c.h; path = UserNotificationCenter.h; sourceTree = "<group>"; };
		BAC6850821B6822A00B6C9D7 /* UserNotificationCenter.m */ = {isa = PBXFileReference; lastKnownFileType = sourcecode.c.objc; path = UserNotificationCenter.m; sourceTree = "<group>"; };
		BAF87DEB21A3E1F600624EBE /* NSTextField+Ext.h */ = {isa = PBXFileReference; lastKnownFileType = sourcecode.c.h; path = "NSTextField+Ext.h"; sourceTree = "<group>"; };
		BAF87DEC21A3E1F600624EBE /* NSTextField+Ext.m */ = {isa = PBXFileReference; lastKnownFileType = sourcecode.c.objc; path = "NSTextField+Ext.m"; sourceTree = "<group>"; };
		BA2DA0C421A542E20027B7A5 /* NSTextField+Ext.h */ = {isa = PBXFileReference; fileEncoding = 4; lastKnownFileType = sourcecode.c.h; path = "NSTextField+Ext.h"; sourceTree = "<group>"; };
		BA2DA0C521A542E30027B7A5 /* NSTextField+Ext.m */ = {isa = PBXFileReference; fileEncoding = 4; lastKnownFileType = sourcecode.c.objc; path = "NSTextField+Ext.m"; sourceTree = "<group>"; };
		BAF50DE421A29FED0090BA95 /* Images.xcassets */ = {isa = PBXFileReference; lastKnownFileType = folder.assetcatalog; name = Images.xcassets; path = TogglDesktop/Images.xcassets; sourceTree = "<group>"; };
		BAF50DF621A2A18D0090BA95 /* AppIconFactory.h */ = {isa = PBXFileReference; lastKnownFileType = sourcecode.c.h; path = AppIconFactory.h; sourceTree = "<group>"; };
		BAF50DF721A2A18D0090BA95 /* AppIconFactory.m */ = {isa = PBXFileReference; lastKnownFileType = sourcecode.c.objc; path = AppIconFactory.m; sourceTree = "<group>"; };
		C5CB7F0217F43EE100A2AEB1 /* TimeEntryCell.h */ = {isa = PBXFileReference; fileEncoding = 4; lastKnownFileType = sourcecode.c.h; path = TimeEntryCell.h; sourceTree = "<group>"; };
		C5CB7F0317F43EE100A2AEB1 /* TimeEntryCell.m */ = {isa = PBXFileReference; fileEncoding = 4; lastKnownFileType = sourcecode.c.objc; path = TimeEntryCell.m; sourceTree = "<group>"; };
		C5DA1FB817F19647001C4565 /* Kopsik.dylib */ = {isa = PBXFileReference; lastKnownFileType = "compiled.mach-o.dylib"; name = Kopsik.dylib; path = ../../../lib/osx/build/Kopsik.dylib; sourceTree = "<group>"; };
		C5DA1FBA17F197BF001C4565 /* toggl_api.h */ = {isa = PBXFileReference; fileEncoding = 4; lastKnownFileType = sourcecode.c.h; name = toggl_api.h; path = ../../../../toggl_api.h; sourceTree = "<group>"; };
		C5DA1FBC17F1B08A001C4565 /* MainWindowController.h */ = {isa = PBXFileReference; fileEncoding = 4; lastKnownFileType = sourcecode.c.h; path = MainWindowController.h; sourceTree = SOURCE_ROOT; };
		C5DA1FBD17F1B08A001C4565 /* MainWindowController.m */ = {isa = PBXFileReference; fileEncoding = 4; lastKnownFileType = sourcecode.c.objc; path = MainWindowController.m; sourceTree = SOURCE_ROOT; };
		C5DA1FBE17F1B08A001C4565 /* MainWindowController.xib */ = {isa = PBXFileReference; fileEncoding = 4; lastKnownFileType = file.xib; path = MainWindowController.xib; sourceTree = SOURCE_ROOT; };
		C5DA1FC117F1B38B001C4565 /* LoginViewController.h */ = {isa = PBXFileReference; fileEncoding = 4; lastKnownFileType = sourcecode.c.h; path = LoginViewController.h; sourceTree = SOURCE_ROOT; };
		C5DA1FC217F1B38B001C4565 /* LoginViewController.m */ = {isa = PBXFileReference; fileEncoding = 4; lastKnownFileType = sourcecode.c.objc; path = LoginViewController.m; sourceTree = SOURCE_ROOT; };
		C5DA1FC317F1B38B001C4565 /* LoginViewController.xib */ = {isa = PBXFileReference; fileEncoding = 4; lastKnownFileType = file.xib; path = LoginViewController.xib; sourceTree = SOURCE_ROOT; };
/* End PBXFileReference section */

/* Begin PBXFrameworksBuildPhase section */
		69FC17EE17E6534400B96425 /* Frameworks */ = {
			isa = PBXFrameworksBuildPhase;
			buildActionMask = 2147483647;
			files = (
				74456B9D1A774BAE002A6338 /* TogglDesktopLibrary.dylib in Frameworks */,
				743D94281827929C000E6F70 /* Carbon.framework in Frameworks */,
				743D942618279290000E6F70 /* IOKit.framework in Frameworks */,
				74AA947818090A8E0000539F /* Security.framework in Frameworks */,
				74E3CDD917FC369700C3ADD3 /* ExceptionHandling.framework in Frameworks */,
				7421348F195C4F1A007EF78B /* CrashReporter.framework in Frameworks */,
				74E3CDD717FBAE0800C3ADD3 /* SystemConfiguration.framework in Frameworks */,
				7421348E195C4EE8007EF78B /* TFDatePicker.framework in Frameworks */,
				74A3D06119E418B800C51BB6 /* Sparkle.framework in Frameworks */,
				74033C9717EC1DE100CA53D3 /* libc++.dylib in Frameworks */,
				69FC17F517E6534400B96425 /* Cocoa.framework in Frameworks */,
			);
			runOnlyForDeploymentPostprocessing = 0;
		};
/* End PBXFrameworksBuildPhase section */

/* Begin PBXGroup section */
		3C0A570C1C22E12E00301D77 /* MKPopoverColorWell */ = {
			isa = PBXGroup;
			children = (
				3C0A570D1C22E12E00301D77 /* LICENSE.txt */,
				3C0A570E1C22E12E00301D77 /* MKColorPickerView.h */,
				3C0A570F1C22E12E00301D77 /* MKColorPickerView.m */,
				3C0A57101C22E12E00301D77 /* MKColorSwatchCell.h */,
				3C0A57111C22E12E00301D77 /* MKColorSwatchCell.m */,
				3C0A57121C22E12E00301D77 /* MKColorSwatchMatrix.h */,
				3C0A57131C22E12E00301D77 /* MKColorSwatchMatrix.m */,
				3C0A57141C22E12E00301D77 /* MKColorWell+Bindings.h */,
				3C0A57151C22E12E00301D77 /* MKColorWell+Bindings.m */,
				3C0A57171C22E12E00301D77 /* MKColorWell.m */,
				3C0A57161C22E12E00301D77 /* MKColorWell.h */,
				3C0A57181C22E12E00301D77 /* README.md */,
			);
			name = MKPopoverColorWell;
			path = ../../../../third_party/MKPopoverColorWell;
			sourceTree = "<group>";
		};
		3C6B246F203E01B70063FC08 /* AutoComplete */ = {
			isa = PBXGroup;
			children = (
				3C6B2481203E01D80063FC08 /* AutoCompleteInput.h */,
				3C6B2483203E01D90063FC08 /* AutoCompleteInput.m */,
				3C6B2482203E01D80063FC08 /* AutoCompleteTable.h */,
				3C6B2484203E01D90063FC08 /* AutoCompleteTable.m */,
				3C6B247F203E01D60063FC08 /* AutoCompleteTableCell.h */,
				3C6B2480203E01D60063FC08 /* AutoCompleteTableCell.m */,
				3C6B2485203E01D90063FC08 /* AutoCompleteTableCell.xib */,
				3C6B24A2203FC8200063FC08 /* LiteAutoCompleteDataSource.h */,
				3C6B24A3203FC8200063FC08 /* LiteAutoCompleteDataSource.m */,
				3CE30E002052BD8B00AF2E2A /* AutoCompleteTableContainer.h */,
				3CE30E012052BD8B00AF2E2A /* AutoCompleteTableContainer.m */,
			);
			name = AutoComplete;
			sourceTree = "<group>";
		};
		69FC17E817E6534400B96425 = {
			isa = PBXGroup;
			children = (
				BAF50DE421A29FED0090BA95 /* Images.xcassets */,
				3CFE546D201781A5006B673A /* libcrypto.1.1.dylib */,
				3CFE547D201781A5006B673A /* libssl.1.1.dylib */,
				3CB0BCDA2004DBAD0078AB83 /* libPocoCrypto.50.dylib */,
				3CB0BCC92004DBAC0078AB83 /* libPocoData.50.dylib */,
				3CB0BCDF2004DBB00078AB83 /* libPocoDataSQLite.50.dylib */,
				3CB0BCDD2004DBAE0078AB83 /* libPocoFoundation.50.dylib */,
				3CB0BCDB2004DBAD0078AB83 /* libPocoJSON.50.dylib */,
				3CB0BCDC2004DBAE0078AB83 /* libPocoNet.50.dylib */,
				3CB0BCE02004DBB00078AB83 /* libPocoNetSSL.50.dylib */,
				3CB0BCD92004DBAD0078AB83 /* libPocoUtil.50.dylib */,
				3CB0BCDE2004DBAF0078AB83 /* libPocoXML.50.dylib */,
				745126B419A28AA500390F47 /* Reachability.h */,
				745126B519A28AA600390F47 /* Reachability.m */,
				742134C3195C63AE007EF78B /* poco */,
				749A3A4318D889BD000AD2DB /* CrashReporter.xcodeproj */,
				74FD8CD718A8EEE200F7DB80 /* TFDatePicker.xcodeproj */,
				74B680A8180759C300B697AA /* TogglDesktopLibrary.xcodeproj */,
				74E3CDB117FBABE400C3ADD3 /* bugsnag */,
				745E7FC1192D247300747C18 /* images */,
				3C0A570C1C22E12E00301D77 /* MKPopoverColorWell */,
				74E1682E180F269F0026261C /* gtm */,
				74FE0D4C18E260A000ECFED2 /* MASShortcut */,
				74E857AA194F8807007A88B9 /* ssl */,
				69FC17FA17E6534400B96425 /* ui */,
				69FC181717E6534500B96425 /* kopsikTests */,
				69FC17F317E6534400B96425 /* Frameworks */,
				69FC17F217E6534400B96425 /* Products */,
				3C1E013E19D2DAE300DBF9A5 /* dsa_pub.pem */,
			);
			sourceTree = "<group>";
		};
		69FC17F217E6534400B96425 /* Products */ = {
			isa = PBXGroup;
			children = (
				69FC17F117E6534400B96425 /* TogglDesktop.app */,
			);
			name = Products;
			sourceTree = "<group>";
		};
		69FC17F317E6534400B96425 /* Frameworks */ = {
			isa = PBXGroup;
			children = (
				74A3D06019E418B800C51BB6 /* Sparkle.framework */,
				74FD8CDF18A8EF8300F7DB80 /* TFDatePicker.framework */,
				743D94271827929C000E6F70 /* Carbon.framework */,
				743D942518279290000E6F70 /* IOKit.framework */,
				74AA947718090A8E0000539F /* Security.framework */,
				74033C9617EC1DE100CA53D3 /* libc++.dylib */,
				74033C8D17EC1CFD00CA53D3 /* libstdc++.dylib */,
				74E3CDD817FC369700C3ADD3 /* ExceptionHandling.framework */,
				74E3CDD617FBAE0800C3ADD3 /* SystemConfiguration.framework */,
				C5DA1FB817F19647001C4565 /* Kopsik.dylib */,
				69FC17F417E6534400B96425 /* Cocoa.framework */,
				69FC181217E6534500B96425 /* SenTestingKit.framework */,
				69FC17F617E6534400B96425 /* Other Frameworks */,
			);
			name = Frameworks;
			sourceTree = "<group>";
		};
		69FC17F617E6534400B96425 /* Other Frameworks */ = {
			isa = PBXGroup;
			children = (
				69FC17F717E6534400B96425 /* AppKit.framework */,
				69FC17F917E6534400B96425 /* Foundation.framework */,
			);
			name = "Other Frameworks";
			sourceTree = "<group>";
		};
		69FC17FA17E6534400B96425 /* ui */ = {
			isa = PBXGroup;
			children = (
<<<<<<< HEAD
				BAF50DF521A2A16D0090BA95 /* Icon */,
=======
				BAC684F721B6820400B6C9D7 /* UserNotification */,
				BAF87DDB21A3E1E700624EBE /* Extension */,
>>>>>>> ecd74459
				3C6B246F203E01B70063FC08 /* AutoComplete */,
				BA2DA0C421A542E20027B7A5 /* NSTextField+Ext.h */,
				BA2DA0C521A542E30027B7A5 /* NSTextField+Ext.m */,
				3C068C681C22F25000874B9A /* MKColorWellCustom.h */,
				3C068C691C22F25000874B9A /* MKColorWellCustom.m */,
				746947F81AF3FE3E0024BED7 /* AutotrackerRuleItem.h */,
				746947F91AF3FE3E0024BED7 /* AutotrackerRuleItem.m */,
				7430750118204EFB009019CB /* AboutWindowController.h */,
				7430750218204EFB009019CB /* AboutWindowController.m */,
				7430750318204EFB009019CB /* AboutWindowController.xib */,
				69FC180617E6534400B96425 /* AppDelegate.h */,
				69FC180717E6534400B96425 /* AppDelegate.m */,
				74C15799183BA5DA00550613 /* AutocompleteDataSource.h */,
				74C1579A183BA5DA00550613 /* AutocompleteDataSource.m */,
				74C15794183A8CE600550613 /* AutocompleteItem.h */,
				74C15795183A8CE600550613 /* AutocompleteItem.m */,
				747B74841A0AD28200BB3791 /* ConsoleViewController.h */,
				747B74851A0AD28200BB3791 /* ConsoleViewController.m */,
				747B74861A0AD28200BB3791 /* ConsoleViewController.xib */,
				7408EDB918C532C200CBE8F1 /* const.h */,
				74A7346818297DD100525BBC /* ConvertHexColor.h */,
				74A7346918297DD100525BBC /* ConvertHexColor.m */,
				748B3A3219222DB100F31468 /* DisplayCommand.h */,
				748B3A3319222DB100F31468 /* DisplayCommand.m */,
				74F106FE18993FFE00E93BD5 /* FeedbackWindowController.h */,
				74F106FF18993FFE00E93BD5 /* FeedbackWindowController.m */,
				74F1070018993FFE00E93BD5 /* FeedbackWindowController.xib */,
				743D942D1827C633000E6F70 /* IdleEvent.h */,
				743D942E1827C633000E6F70 /* IdleEvent.m */,
				742339391829B99C00063FA9 /* IdleNotificationWindowController.h */,
				7423393A1829B99C00063FA9 /* IdleNotificationWindowController.m */,
				7423393B1829B99C00063FA9 /* IdleNotificationWindowController.xib */,
				743D7829182791FA00978BCC /* idler.c */,
				743D94291827A0E0000E6F70 /* idler.h */,
				C5DA1FC117F1B38B001C4565 /* LoginViewController.h */,
				C5DA1FC217F1B38B001C4565 /* LoginViewController.m */,
				C5DA1FC317F1B38B001C4565 /* LoginViewController.xib */,
				95DBF8D618C48B300021FB41 /* logo.png */,
				69FC180917E6534500B96425 /* MainMenu.xib */,
				C5DA1FBC17F1B08A001C4565 /* MainWindowController.h */,
				C5DA1FBD17F1B08A001C4565 /* MainWindowController.m */,
				C5DA1FBE17F1B08A001C4565 /* MainWindowController.xib */,
				7438B3D118253CD2002AE43C /* MenuItemTags.h */,
				7438B3D218253CD2002AE43C /* MenuItemTags.m */,
				749BD0BB1833E28400980494 /* NSBoxClickable.h */,
				749BD0BC1833E28400980494 /* NSBoxClickable.m */,
				74762B9E18A12DB8004433A9 /* NSComboBox_Expansion.h */,
				95C0707818CDB91500A34D0D /* NSCustomComboBox.h */,
				95C0707918CDB91500A34D0D /* NSCustomComboBox.m */,
				95C0707518CDB67300A34D0D /* NSCustomComboBoxCell.h */,
				95C0707618CDB67300A34D0D /* NSCustomComboBoxCell.m */,
				3C07B758193C88AE00ED6E6F /* NSCustomTimerComboBox.h */,
				3C07B759193C88AE00ED6E6F /* NSCustomTimerComboBox.m */,
				74BA5FCD18B6E770009DAA2D /* NSHoverButton.h */,
				74BA5FCE18B6E770009DAA2D /* NSHoverButton.m */,
				3CD7AD6D19ED579700372797 /* NSResize.h */,
				3CD7AD6E19ED579700372797 /* NSResize.m */,
				3C7B4EB1190FB57A00627DC3 /* NSSecureTextFieldVerticallyAligned.h */,
				3C7B4EB2190FB57A00627DC3 /* NSSecureTextFieldVerticallyAligned.m */,
				74F8FBA118313FA6000F09EE /* NSTextFieldClickable.h */,
				74F8FBA218313FA6000F09EE /* NSTextFieldClickable.m */,
				3C8979C819235EA2007061E0 /* NSTextFieldClickablePointer.h */,
				3C8979C919235EA2007061E0 /* NSTextFieldClickablePointer.m */,
				3CC450E71A31ED540012440B /* NSTextFieldDuration.h */,
				3CC450E81A31ED540012440B /* NSTextFieldDuration.m */,
				3C7B4E8B190FA6D200627DC3 /* NSTextFieldVerticallyAligned.h */,
				3C7B4E8C190FA6D200627DC3 /* NSTextFieldVerticallyAligned.m */,
				741104BD18C7682700BC7A49 /* NSTextFieldWithBackground.h */,
				741104BE18C7682700BC7A49 /* NSTextFieldWithBackground.m */,
				74762B9F18A139D4004433A9 /* NSUnstripedTableView.h */,
				74762BA018A139D4004433A9 /* NSUnstripedTableView.m */,
				3CA14527192DE32300414620 /* NSViewEscapable.h */,
				3CA14528192DE32300414620 /* NSViewEscapable.m */,
				749CB8C918167D6E00814841 /* PreferencesWindowController.h */,
				749CB8CA18167D6E00814841 /* PreferencesWindowController.m */,
				749CB8CB18167D6E00814841 /* PreferencesWindowController.xib */,
				7484F620191D92C30038885C /* Settings.h */,
				7484F621191D92C30038885C /* Settings.m */,
				69FC17FB17E6534400B96425 /* Supporting Files */,
				C5CB7F0217F43EE100A2AEB1 /* TimeEntryCell.h */,
				C5CB7F0317F43EE100A2AEB1 /* TimeEntryCell.m */,
				7498D2471888B226001390B9 /* TimeEntryCell.xib */,
				748664CE188D6617006DB4C5 /* TimeEntryCellWithHeader.h */,
				748664CF188D6617006DB4C5 /* TimeEntryCellWithHeader.m */,
				748664D1188D66AA006DB4C5 /* TimeEntryCellWithHeader.xib */,
				74D1D25A17EB71C100E709B0 /* TimeEntryEditViewController.h */,
				74D1D25B17EB71C100E709B0 /* TimeEntryEditViewController.m */,
				74D1D25C17EB71C100E709B0 /* TimeEntryEditViewController.xib */,
				74D1D25317EB713F00E709B0 /* TimeEntryListViewController.h */,
				74D1D25417EB713F00E709B0 /* TimeEntryListViewController.m */,
				74D1D25517EB713F00E709B0 /* TimeEntryListViewController.xib */,
				74BAAA0917F37B140079386F /* TimeEntryViewItem.h */,
				74BAAA0A17F37B140079386F /* TimeEntryViewItem.m */,
				74D1D26F17EB72D900E709B0 /* TimerEditViewController.h */,
				74D1D27017EB72D900E709B0 /* TimerEditViewController.m */,
				74D1D27117EB72D900E709B0 /* TimerEditViewController.xib */,
				C5DA1FBA17F197BF001C4565 /* toggl_api.h */,
				7424949C17F1E3D20030121C /* UIEvents.h */,
				7424949D17F1E3D20030121C /* UIEvents.m */,
				3CD30F401F58B02C006FAA0D /* OverlayViewController.h */,
				3CD30F411F58B02C006FAA0D /* OverlayViewController.m */,
				3CD30F421F58B02C006FAA0D /* OverlayViewController.xib */,
				74098C311919899600CBDFB9 /* Utils.h */,
				74098C321919899600CBDFB9 /* Utils.m */,
				74BAD31C18BD7D83002FD4CF /* ViewItem.h */,
				74BAD31D18BD7D83002FD4CF /* ViewItem.m */,
				3C3AF64C20ACC6280088A3A6 /* CountryViewItem.h */,
				3C3AF64D20ACC6280088A3A6 /* CountryViewItem.m */,
				3CE1CABF1C774F2B00D0ADD5 /* LoadMoreCell.h */,
				3CE1CAC01C774F2B00D0ADD5 /* LoadMoreCell.m */,
				3C0158EF1C7B414E00FE63AA /* LoadMoreCell.xib */,
				BA2DA11E21A691FF0027B7A5 /* TrackingService.h */,
				BA2DA11F21A691FF0027B7A5 /* TrackingService.m */,
				3C2F239B21A7B43300CBE6BC /* UnsupportedNotice.h */,
				3C2F239C21A7B43300CBE6BC /* UnsupportedNotice.m */,
			);
			name = ui;
			path = test2;
			sourceTree = "<group>";
		};
		69FC17FB17E6534400B96425 /* Supporting Files */ = {
			isa = PBXGroup;
			children = (
				743E584F1A775BB300F17CB0 /* Localizable.strings */,
				69FC17FC17E6534400B96425 /* TogglDesktop-Info.plist */,
				69FC17FD17E6534400B96425 /* InfoPlist.strings */,
				69FC180017E6534400B96425 /* main.m */,
				69FC180217E6534400B96425 /* TogglDesktop-Prefix.pch */,
				69FC180317E6534400B96425 /* Credits.rtf */,
			);
			name = "Supporting Files";
			sourceTree = "<group>";
		};
		69FC181717E6534500B96425 /* kopsikTests */ = {
			isa = PBXGroup;
			children = (
				69FC181D17E6534500B96425 /* test2Tests.h */,
				69FC181E17E6534500B96425 /* test2Tests.m */,
				69FC181817E6534500B96425 /* Supporting Files */,
			);
			name = kopsikTests;
			path = test2Tests;
			sourceTree = "<group>";
		};
		69FC181817E6534500B96425 /* Supporting Files */ = {
			isa = PBXGroup;
			children = (
				69FC181917E6534500B96425 /* TogglDesktopTests-Info.plist */,
				69FC181A17E6534500B96425 /* InfoPlist.strings */,
			);
			name = "Supporting Files";
			sourceTree = "<group>";
		};
		742134C3195C63AE007EF78B /* poco */ = {
			isa = PBXGroup;
			children = (
				742134B3195C63A3007EF78B /* libPocoUtil.50.dylib */,
				742134B4195C63A3007EF78B /* libPocoData.50.dylib */,
				742134B5195C63A3007EF78B /* libPocoNetSSL.50.dylib */,
				742134B6195C63A3007EF78B /* libPocoXML.50.dylib */,
				742134B7195C63A3007EF78B /* libPocoDataSQLite.50.dylib */,
				742134B8195C63A3007EF78B /* libPocoNet.50.dylib */,
				742134B9195C63A3007EF78B /* libPocoFoundation.50.dylib */,
				742134BA195C63A3007EF78B /* libPocoCrypto.50.dylib */,
			);
			name = poco;
			sourceTree = "<group>";
		};
		74456B871A774858002A6338 /* Products */ = {
			isa = PBXGroup;
			children = (
				74456B9A1A774858002A6338 /* TogglDesktopLibrary.dylib */,
			);
			name = Products;
			sourceTree = "<group>";
		};
		745E7FC1192D247300747C18 /* images */ = {
			isa = PBXGroup;
			children = (
				3C65A7CE1DE574E7005586B4 /* continue_light.pdf */,
				3C65A7E41DE5757A005586B4 /* continue_regular.pdf */,
				3C65A7CF1DE574E7005586B4 /* group_icon_closed.pdf */,
				3C65A7D01DE574E7005586B4 /* group_icon_open.pdf */,
				3C1C09C41C298ABA00BF9B6C /* warning-icon.png */,
				3CAFDFF41AA713830022CD40 /* icon-google.pdf */,
				3C4237151A9F612E00643059 /* toggl-logo-white.pdf */,
				3C4237161A9F612E00643059 /* toggl-desktop-bg.png */,
				3C2645A41A2F2AE0007DC17F /* start_button.pdf */,
				3C2645A51A2F2AE0007DC17F /* stop_button.pdf */,
				3C9D53AC1A1CD99D00966170 /* app_icon_pdf.pdf */,
				74664DAF18AA860800AAD282 /* on.pdf */,
				74664DB018AA860800AAD282 /* off.pdf */,
				3C7B4E9D190FA7F900627DC3 /* logo-white@2x.png */,
				3CDA2C571913A4E200A94967 /* icon-start-gray@2x.png */,
				3CDA2C591913B60F00A94967 /* icon-billable@2x.png */,
				3CDA2C5A1913B60F00A94967 /* icon-tags@2x.png */,
				3C8979B61920B7B7007061E0 /* continue.pdf */,
				95DBF8CA18BF7A910021FB41 /* offline_off.pdf */,
				95DBF8CB18BF7A910021FB41 /* offline_on.pdf */,
				3CA1453B192DF0DE00414620 /* trash_can.pdf */,
			);
			name = images;
			sourceTree = "<group>";
		};
		749A3A4418D889BD000AD2DB /* Products */ = {
			isa = PBXGroup;
			children = (
				749A3A5718D889BE000AD2DB /* libCrashReporter-MacOSX-Static.a */,
				749A3A5918D889BE000AD2DB /* CrashReporter.framework */,
				745126C719A28AA600390F47 /* CrashReporter.framework */,
				749A3A5D18D889BE000AD2DB /* libCrashReporter-iphoneos.a */,
				749A3A5F18D889BE000AD2DB /* libCrashReporter-iphonesimulator.a */,
				749A3A6118D889BE000AD2DB /* plcrashutil */,
				749A3A6318D889BE000AD2DB /* Tests-MacOSX.xctest */,
				749A3A6518D889BE000AD2DB /* Tests-iOS-Simulator.xctest */,
				749A3A6718D889BE000AD2DB /* Tests-iOS-Device.xctest */,
				749A3A6918D889BE000AD2DB /* DemoCrash.app */,
				749A3A6B18D889BE000AD2DB /* DemoCrash-iOS-Device.app */,
				749A3A6D18D889BE000AD2DB /* DemoCrash-iOS-Simulator.app */,
				749A3A6F18D889BE000AD2DB /* Fuzz Testing */,
			);
			name = Products;
			sourceTree = "<group>";
		};
		74E1682E180F269F0026261C /* gtm */ = {
			isa = PBXGroup;
			children = (
				74AA9466180909F50000539F /* GTMHTTPFetcher.h */,
				74AA9467180909F50000539F /* GTMHTTPFetcher.m */,
				74AA9468180909F50000539F /* GTMHTTPFetchHistory.h */,
				74AA9469180909F50000539F /* GTMHTTPFetchHistory.m */,
				74AA946A180909F50000539F /* GTMOAuth2Authentication.h */,
				74AA946B180909F50000539F /* GTMOAuth2Authentication.m */,
				74AA946C180909F50000539F /* GTMOAuth2SignIn.h */,
				74AA946D180909F50000539F /* GTMOAuth2SignIn.m */,
				74AA946E180909F50000539F /* GTMOAuth2Window.xib */,
				74AA946F180909F50000539F /* GTMOAuth2WindowController.h */,
				74AA9470180909F50000539F /* GTMOAuth2WindowController.m */,
			);
			name = gtm;
			sourceTree = "<group>";
		};
		74E3CDB117FBABE400C3ADD3 /* bugsnag */ = {
			isa = PBXGroup;
			children = (
				74E3CDB217FBABE400C3ADD3 /* Bugsnag.h */,
				74E3CDB317FBABE400C3ADD3 /* Bugsnag.m */,
				74E3CDB417FBABE400C3ADD3 /* BugsnagConfiguration.h */,
				74E3CDB517FBABE400C3ADD3 /* BugsnagConfiguration.m */,
				74E3CDB617FBABE400C3ADD3 /* BugsnagEvent.h */,
				74E3CDB717FBABE400C3ADD3 /* BugsnagEvent.m */,
				74E3CDB817FBABE400C3ADD3 /* BugsnagLogger.h */,
				74E3CDB917FBABE400C3ADD3 /* BugsnagMetaData.h */,
				74E3CDBA17FBABE400C3ADD3 /* BugsnagMetaData.m */,
				74E3CDBB17FBABE400C3ADD3 /* BugsnagNotifier.h */,
				74E3CDBC17FBABE400C3ADD3 /* BugsnagNotifier.m */,
				74E3CDBD17FBABE400C3ADD3 /* dependencies */,
				74E3CDC317FBABE400C3ADD3 /* OSX */,
			);
			name = bugsnag;
			path = "../../../../third_party/bugsnag-cocoa/bugsnag";
			sourceTree = "<group>";
		};
		74E3CDBD17FBABE400C3ADD3 /* dependencies */ = {
			isa = PBXGroup;
			children = (
				74E3CDBE17FBABE400C3ADD3 /* BugsnagReachability.h */,
				74E3CDBF17FBABE400C3ADD3 /* BugsnagReachability.m */,
			);
			path = dependencies;
			sourceTree = "<group>";
		};
		74E3CDC317FBABE400C3ADD3 /* OSX */ = {
			isa = PBXGroup;
			children = (
				74E3CDC417FBABE400C3ADD3 /* BugsnagOSXNotifier.h */,
				74E3CDC517FBABE400C3ADD3 /* BugsnagOSXNotifier.m */,
			);
			path = OSX;
			sourceTree = "<group>";
		};
		74E857AA194F8807007A88B9 /* ssl */ = {
			isa = PBXGroup;
			children = (
				74E857AB194F8807007A88B9 /* cacert.pem */,
			);
			name = ssl;
			path = ../../../ssl;
			sourceTree = "<group>";
		};
		74FD8CD818A8EEE200F7DB80 /* Products */ = {
			isa = PBXGroup;
			children = (
				74FD8CDC18A8EEE200F7DB80 /* TFDatePicker.framework */,
			);
			name = Products;
			sourceTree = "<group>";
		};
		74FE0D4C18E260A000ECFED2 /* MASShortcut */ = {
			isa = PBXGroup;
			children = (
				74FE0D4D18E260A000ECFED2 /* .gitignore */,
				74FE0D4E18E260A000ECFED2 /* LICENSE */,
				74FE0D4F18E260A000ECFED2 /* MASShortcut+Monitoring.h */,
				74FE0D5018E260A000ECFED2 /* MASShortcut+Monitoring.m */,
				74FE0D5118E260A000ECFED2 /* MASShortcut+UserDefaults.h */,
				74FE0D5218E260A000ECFED2 /* MASShortcut+UserDefaults.m */,
				74FE0D5318E260A000ECFED2 /* MASShortcut.h */,
				74FE0D5418E260A000ECFED2 /* MASShortcut.m */,
				74FE0D5518E260A000ECFED2 /* MASShortcutView+UserDefaults.h */,
				74FE0D5618E260A000ECFED2 /* MASShortcutView+UserDefaults.m */,
				74FE0D5718E260A000ECFED2 /* MASShortcutView.h */,
				74FE0D5818E260A000ECFED2 /* MASShortcutView.m */,
				74FE0D5918E260A000ECFED2 /* README.md */,
			);
			name = MASShortcut;
			path = ../../../../third_party/MASShortcut;
			sourceTree = "<group>";
		};
<<<<<<< HEAD
		BAF50DF521A2A16D0090BA95 /* Icon */ = {
			isa = PBXGroup;
			children = (
				BAF50DF621A2A18D0090BA95 /* AppIconFactory.h */,
				BAF50DF721A2A18D0090BA95 /* AppIconFactory.m */,
=======
		BAC684F721B6820400B6C9D7 /* UserNotification */ = {
			isa = PBXGroup;
			children = (
				BAC6850721B6822A00B6C9D7 /* UserNotificationCenter.h */,
				BAC6850821B6822A00B6C9D7 /* UserNotificationCenter.m */,
			);
			name = UserNotification;
			sourceTree = "<group>";
		};
		BAF87DDB21A3E1E700624EBE /* Extension */ = {
			isa = PBXGroup;
			children = (
				BAF87DEB21A3E1F600624EBE /* NSTextField+Ext.h */,
				BAF87DEC21A3E1F600624EBE /* NSTextField+Ext.m */,
				BA7B4BC921C0EF8800B75B14 /* NSAlert+Utils.h */,
				BA7B4BCA21C0EF8800B75B14 /* NSAlert+Utils.m */,
>>>>>>> ecd74459
			);
			name = Icon;
			sourceTree = "<group>";
		};
/* End PBXGroup section */

/* Begin PBXLegacyTarget section */
		74607C1C18EDE6D800571BA6 /* poco */ = {
			isa = PBXLegacyTarget;
			buildArgumentsString = poco;
			buildConfigurationList = 74607C1D18EDE6D800571BA6 /* Build configuration list for PBXLegacyTarget "poco" */;
			buildPhases = (
			);
			buildToolPath = /usr/bin/make;
			buildWorkingDirectory = ./../../../../;
			dependencies = (
			);
			name = poco;
			passBuildSettingsInEnvironment = 1;
			productName = poco;
		};
		74607C2018EDE70C00571BA6 /* openssl */ = {
			isa = PBXLegacyTarget;
			buildArgumentsString = openssl;
			buildConfigurationList = 74607C2118EDE70C00571BA6 /* Build configuration list for PBXLegacyTarget "openssl" */;
			buildPhases = (
			);
			buildToolPath = /usr/bin/make;
			buildWorkingDirectory = ./../../../../;
			dependencies = (
			);
			name = openssl;
			passBuildSettingsInEnvironment = 1;
			productName = openssl;
		};
/* End PBXLegacyTarget section */

/* Begin PBXNativeTarget section */
		69FC17F017E6534400B96425 /* TogglDesktop */ = {
			isa = PBXNativeTarget;
			buildConfigurationList = 69FC182217E6534500B96425 /* Build configuration list for PBXNativeTarget "TogglDesktop" */;
			buildPhases = (
				69FC17ED17E6534400B96425 /* Sources */,
				69FC17EE17E6534400B96425 /* Frameworks */,
				69FC17EF17E6534400B96425 /* Resources */,
				74E3CDDA17FC37A500C3ADD3 /* Run Script (install bugsnag) */,
				74A50AA818434D90006F37BB /* CopyFiles */,
				7407F1F41AA80466000380C4 /* Run Script (Fix dynamic library paths in Frameworks) */,
				74F125D51BB2ED9000487B14 /* Run Script (fix CrashReporter path in main app) */,
			);
			buildRules = (
			);
			dependencies = (
				74456B9C1A77486B002A6338 /* PBXTargetDependency */,
				749A3A7318D89F23000AD2DB /* PBXTargetDependency */,
				74FD8CDE18A8EF4800F7DB80 /* PBXTargetDependency */,
			);
			name = TogglDesktop;
			productName = test2;
			productReference = 69FC17F117E6534400B96425 /* TogglDesktop.app */;
			productType = "com.apple.product-type.application";
		};
/* End PBXNativeTarget section */

/* Begin PBXProject section */
		69FC17E917E6534400B96425 /* Project object */ = {
			isa = PBXProject;
			attributes = {
				LastUpgradeCheck = 0610;
				ORGANIZATIONNAME = Alari;
			};
			buildConfigurationList = 69FC17EC17E6534400B96425 /* Build configuration list for PBXProject "TogglDesktop" */;
			compatibilityVersion = "Xcode 3.2";
			developmentRegion = English;
			hasScannedForEncodings = 0;
			knownRegions = (
				en,
				Base,
				et,
			);
			mainGroup = 69FC17E817E6534400B96425;
			productRefGroup = 69FC17F217E6534400B96425 /* Products */;
			projectDirPath = "";
			projectReferences = (
				{
					ProductGroup = 749A3A4418D889BD000AD2DB /* Products */;
					ProjectRef = 749A3A4318D889BD000AD2DB /* CrashReporter.xcodeproj */;
				},
				{
					ProductGroup = 74FD8CD818A8EEE200F7DB80 /* Products */;
					ProjectRef = 74FD8CD718A8EEE200F7DB80 /* TFDatePicker.xcodeproj */;
				},
				{
					ProductGroup = 74456B871A774858002A6338 /* Products */;
					ProjectRef = 74B680A8180759C300B697AA /* TogglDesktopLibrary.xcodeproj */;
				},
			);
			projectRoot = "";
			targets = (
				69FC17F017E6534400B96425 /* TogglDesktop */,
				74607C1C18EDE6D800571BA6 /* poco */,
				74607C2018EDE70C00571BA6 /* openssl */,
			);
		};
/* End PBXProject section */

/* Begin PBXReferenceProxy section */
		74456B9A1A774858002A6338 /* TogglDesktopLibrary.dylib */ = {
			isa = PBXReferenceProxy;
			fileType = "compiled.mach-o.dylib";
			path = TogglDesktopLibrary.dylib;
			remoteRef = 74456B991A774858002A6338 /* PBXContainerItemProxy */;
			sourceTree = BUILT_PRODUCTS_DIR;
		};
		745126C719A28AA600390F47 /* CrashReporter.framework */ = {
			isa = PBXReferenceProxy;
			fileType = wrapper.framework;
			path = CrashReporter.framework;
			remoteRef = 745126C619A28AA600390F47 /* PBXContainerItemProxy */;
			sourceTree = BUILT_PRODUCTS_DIR;
		};
		749A3A5718D889BE000AD2DB /* libCrashReporter-MacOSX-Static.a */ = {
			isa = PBXReferenceProxy;
			fileType = archive.ar;
			path = "libCrashReporter-MacOSX-Static.a";
			remoteRef = 749A3A5618D889BE000AD2DB /* PBXContainerItemProxy */;
			sourceTree = BUILT_PRODUCTS_DIR;
		};
		749A3A5918D889BE000AD2DB /* CrashReporter.framework */ = {
			isa = PBXReferenceProxy;
			fileType = wrapper.framework;
			path = CrashReporter.framework;
			remoteRef = 749A3A5818D889BE000AD2DB /* PBXContainerItemProxy */;
			sourceTree = BUILT_PRODUCTS_DIR;
		};
		749A3A5D18D889BE000AD2DB /* libCrashReporter-iphoneos.a */ = {
			isa = PBXReferenceProxy;
			fileType = archive.ar;
			path = "libCrashReporter-iphoneos.a";
			remoteRef = 749A3A5C18D889BE000AD2DB /* PBXContainerItemProxy */;
			sourceTree = BUILT_PRODUCTS_DIR;
		};
		749A3A5F18D889BE000AD2DB /* libCrashReporter-iphonesimulator.a */ = {
			isa = PBXReferenceProxy;
			fileType = archive.ar;
			path = "libCrashReporter-iphonesimulator.a";
			remoteRef = 749A3A5E18D889BE000AD2DB /* PBXContainerItemProxy */;
			sourceTree = BUILT_PRODUCTS_DIR;
		};
		749A3A6118D889BE000AD2DB /* plcrashutil */ = {
			isa = PBXReferenceProxy;
			fileType = "compiled.mach-o.executable";
			path = plcrashutil;
			remoteRef = 749A3A6018D889BE000AD2DB /* PBXContainerItemProxy */;
			sourceTree = BUILT_PRODUCTS_DIR;
		};
		749A3A6318D889BE000AD2DB /* Tests-MacOSX.xctest */ = {
			isa = PBXReferenceProxy;
			fileType = wrapper.cfbundle;
			path = "Tests-MacOSX.xctest";
			remoteRef = 749A3A6218D889BE000AD2DB /* PBXContainerItemProxy */;
			sourceTree = BUILT_PRODUCTS_DIR;
		};
		749A3A6518D889BE000AD2DB /* Tests-iOS-Simulator.xctest */ = {
			isa = PBXReferenceProxy;
			fileType = wrapper.cfbundle;
			path = "Tests-iOS-Simulator.xctest";
			remoteRef = 749A3A6418D889BE000AD2DB /* PBXContainerItemProxy */;
			sourceTree = BUILT_PRODUCTS_DIR;
		};
		749A3A6718D889BE000AD2DB /* Tests-iOS-Device.xctest */ = {
			isa = PBXReferenceProxy;
			fileType = wrapper.cfbundle;
			path = "Tests-iOS-Device.xctest";
			remoteRef = 749A3A6618D889BE000AD2DB /* PBXContainerItemProxy */;
			sourceTree = BUILT_PRODUCTS_DIR;
		};
		749A3A6918D889BE000AD2DB /* DemoCrash.app */ = {
			isa = PBXReferenceProxy;
			fileType = wrapper.application;
			path = DemoCrash.app;
			remoteRef = 749A3A6818D889BE000AD2DB /* PBXContainerItemProxy */;
			sourceTree = BUILT_PRODUCTS_DIR;
		};
		749A3A6B18D889BE000AD2DB /* DemoCrash-iOS-Device.app */ = {
			isa = PBXReferenceProxy;
			fileType = wrapper.application;
			path = "DemoCrash-iOS-Device.app";
			remoteRef = 749A3A6A18D889BE000AD2DB /* PBXContainerItemProxy */;
			sourceTree = BUILT_PRODUCTS_DIR;
		};
		749A3A6D18D889BE000AD2DB /* DemoCrash-iOS-Simulator.app */ = {
			isa = PBXReferenceProxy;
			fileType = wrapper.application;
			path = "DemoCrash-iOS-Simulator.app";
			remoteRef = 749A3A6C18D889BE000AD2DB /* PBXContainerItemProxy */;
			sourceTree = BUILT_PRODUCTS_DIR;
		};
		749A3A6F18D889BE000AD2DB /* Fuzz Testing */ = {
			isa = PBXReferenceProxy;
			fileType = "compiled.mach-o.executable";
			path = "Fuzz Testing";
			remoteRef = 749A3A6E18D889BE000AD2DB /* PBXContainerItemProxy */;
			sourceTree = BUILT_PRODUCTS_DIR;
		};
		74FD8CDC18A8EEE200F7DB80 /* TFDatePicker.framework */ = {
			isa = PBXReferenceProxy;
			fileType = wrapper.framework;
			path = TFDatePicker.framework;
			remoteRef = 74FD8CDB18A8EEE200F7DB80 /* PBXContainerItemProxy */;
			sourceTree = BUILT_PRODUCTS_DIR;
		};
/* End PBXReferenceProxy section */

/* Begin PBXResourcesBuildPhase section */
		69FC17EF17E6534400B96425 /* Resources */ = {
			isa = PBXResourcesBuildPhase;
			buildActionMask = 2147483647;
			files = (
				3C2645A71A2F2AE0007DC17F /* stop_button.pdf in Resources */,
				3C65A7E51DE5757A005586B4 /* continue_regular.pdf in Resources */,
				BAF50DE521A29FED0090BA95 /* Images.xcassets in Resources */,
				3C65A7D41DE574E7005586B4 /* group_icon_open.pdf in Resources */,
				74E857BC194F8854007A88B9 /* cacert.pem in Resources */,
				3C6B2489203E01D90063FC08 /* AutoCompleteTableCell.xib in Resources */,
				95DBF8D718C48B300021FB41 /* logo.png in Resources */,
				3CDA2C5B1913B61000A94967 /* icon-billable@2x.png in Resources */,
				3CD30F441F58B02C006FAA0D /* OverlayViewController.xib in Resources */,
				74664DB218AA860800AAD282 /* off.pdf in Resources */,
				7430750518204EFB009019CB /* AboutWindowController.xib in Resources */,
				749CB8CD18167D6E00814841 /* PreferencesWindowController.xib in Resources */,
				69FC17FF17E6534400B96425 /* InfoPlist.strings in Resources */,
				3CDA2C5C1913B61000A94967 /* icon-tags@2x.png in Resources */,
				747B74881A0AD28200BB3791 /* ConsoleViewController.xib in Resources */,
				3C1C09C51C298ABA00BF9B6C /* warning-icon.png in Resources */,
				743E584D1A775BB300F17CB0 /* Localizable.strings in Resources */,
				C5DA1FC517F1B38B001C4565 /* LoginViewController.xib in Resources */,
				74664DB118AA860800AAD282 /* on.pdf in Resources */,
				69FC180517E6534400B96425 /* Credits.rtf in Resources */,
				3C9D53AD1A1CD99D00966170 /* app_icon_pdf.pdf in Resources */,
				3C7B4E9E190FA7F900627DC3 /* logo-white@2x.png in Resources */,
				74F1070218993FFE00E93BD5 /* FeedbackWindowController.xib in Resources */,
				3C4237171A9F612E00643059 /* toggl-logo-white.pdf in Resources */,
				7423393D1829B99C00063FA9 /* IdleNotificationWindowController.xib in Resources */,
				95DBF8CD18BF7A910021FB41 /* offline_on.pdf in Resources */,
				69FC180B17E6534500B96425 /* MainMenu.xib in Resources */,
				3C65A7D31DE574E7005586B4 /* group_icon_closed.pdf in Resources */,
				C5DA1FC017F1B08A001C4565 /* MainWindowController.xib in Resources */,
				74D1D25817EB713F00E709B0 /* TimeEntryListViewController.xib in Resources */,
				3C50BCAC1C1F0574004BAE9E /* (null) in Resources */,
				3C8979B71920B7B7007061E0 /* continue.pdf in Resources */,
				74D1D25F17EB71C100E709B0 /* TimeEntryEditViewController.xib in Resources */,
				3CDA2C581913A4E200A94967 /* icon-start-gray@2x.png in Resources */,
				7498D2481888B226001390B9 /* TimeEntryCell.xib in Resources */,
				3C0A57191C22E12E00301D77 /* LICENSE.txt in Resources */,
				3C65A7D21DE574E7005586B4 /* continue_light.pdf in Resources */,
				3C0158F01C7B414E00FE63AA /* LoadMoreCell.xib in Resources */,
				3CA1453C192DF0DE00414620 /* trash_can.pdf in Resources */,
				3CAFDFF51AA713830022CD40 /* icon-google.pdf in Resources */,
				748664D2188D66AA006DB4C5 /* TimeEntryCellWithHeader.xib in Resources */,
				95DBF8CC18BF7A910021FB41 /* offline_off.pdf in Resources */,
				3C4237181A9F612E00643059 /* toggl-desktop-bg.png in Resources */,
				74D1D27417EB72D900E709B0 /* TimerEditViewController.xib in Resources */,
				74AA9475180909F50000539F /* GTMOAuth2Window.xib in Resources */,
				3C2645A61A2F2AE0007DC17F /* start_button.pdf in Resources */,
				3C1E013F19D2DAE300DBF9A5 /* dsa_pub.pem in Resources */,
			);
			runOnlyForDeploymentPostprocessing = 0;
		};
/* End PBXResourcesBuildPhase section */

/* Begin PBXShellScriptBuildPhase section */
		7407F1F41AA80466000380C4 /* Run Script (Fix dynamic library paths in Frameworks) */ = {
			isa = PBXShellScriptBuildPhase;
			buildActionMask = 2147483647;
			files = (
			);
			inputPaths = (
			);
			name = "Run Script (Fix dynamic library paths in Frameworks)";
			outputPaths = (
			);
			runOnlyForDeploymentPostprocessing = 0;
			shellPath = /bin/sh;
			shellScript = "fix() {\n    pocolib=$1\n    lib=$2\n    oldpath=$(otool -L $pocolib|fgrep $lib|awk -F' ' '{print $1}'|grep -v @loader_path|grep -v \":\")\n    if [ -z \"$oldpath\" ]; then\n    return\n    fi\n    install_name_tool -change $oldpath @loader_path/$lib $pocolib\n    \n    # get shared library id name\n    file=$(otool -D $pocolib |grep -v \":\")\n    # get base name of the path we got\n    basename=${file##*/}\n        # change shared library id name\n        install_name_tool -id @loader_path/$basename $pocolib\n    }\n    \n    fix_poco_paths() {\n        f=$1\n        fix $f libPocoUtil.50.dylib\n        fix $f libPocoData.50.dylib\n        fix $f libPocoNetSSL.50.dylib\n        fix $f libPocoXML.50.dylib\n        fix $f libPocoDataSQLite.50.dylib\n        fix $f libPocoNet.50.dylib\n        fix $f libPocoFoundation.50.dylib\n        fix $f libPocoCrypto.50.dylib\n        fix $f libPocoJSON.50.dylib\n        fix $f libcrypto.1.1.dylib\n        fix $f libssl.1.1.dylib\n    }\n    \n    # Change dylib references in all dylibs found in Frameworks\n    for f in $BUILT_PRODUCTS_DIR/TogglDesktop.app/Contents/Frameworks/*.dylib\n                                                                                        do\n                                                                                        fix_poco_paths $f\n                                                                                        done\n";
		};
		74E3CDDA17FC37A500C3ADD3 /* Run Script (install bugsnag) */ = {
			isa = PBXShellScriptBuildPhase;
			buildActionMask = 2147483647;
			files = (
			);
			inputPaths = (
			);
			name = "Run Script (install bugsnag)";
			outputPaths = (
			);
			runOnlyForDeploymentPostprocessing = 0;
			shellPath = /usr/bin/ruby;
			shellScript = "if ENV[\"DEBUG_INFORMATION_FORMAT\"] != \"dwarf-with-dsym\"\nexit\nend\n\nfork do\nProcess.setsid\nSTDIN.reopen(\"/dev/null\")\nSTDOUT.reopen(\"/dev/null\", \"a\")\nSTDERR.reopen(\"/dev/null\", \"a\")\n\nrequire 'shellwords'\n\nDir[\"#{ENV[\"DWARF_DSYM_FOLDER_PATH\"]}/#{ENV[\"DWARF_DSYM_FILE_NAME\"]}/Contents/Resources/DWARF/*\"].each do |dsym|\nsystem(\"curl -F dsym=@#{Shellwords.escape(dsym)} -F projectRoot=#{Shellwords.escape(ENV[\"PROJECT_DIR\"])} https://upload.bugsnag.com/\")\nend\nend";
		};
		74F125D51BB2ED9000487B14 /* Run Script (fix CrashReporter path in main app) */ = {
			isa = PBXShellScriptBuildPhase;
			buildActionMask = 2147483647;
			files = (
			);
			inputPaths = (
			);
			name = "Run Script (fix CrashReporter path in main app)";
			outputPaths = (
			);
			runOnlyForDeploymentPostprocessing = 0;
			shellPath = /bin/sh;
			shellScript = "install_name_tool -change @rpath/CrashReporter.framework/Versions/A/CrashReporter @executable_path/../../Contents/Frameworks/CrashReporter.framework/Versions/A/CrashReporter $PROJECT_DIR/build/Release/TogglDesktop.app/Contents/MacOS/TogglDesktop";
		};
/* End PBXShellScriptBuildPhase section */

/* Begin PBXSourcesBuildPhase section */
		69FC17ED17E6534400B96425 /* Sources */ = {
			isa = PBXSourcesBuildPhase;
			buildActionMask = 2147483647;
			files = (
				74C15796183A8CE600550613 /* AutocompleteItem.m in Sources */,
				74FE0D5E18E260A000ECFED2 /* MASShortcut.m in Sources */,
				7484F622191D92C30038885C /* Settings.m in Sources */,
				95C0707A18CDB91500A34D0D /* NSCustomComboBox.m in Sources */,
				3CC450E91A31ED540012440B /* NSTextFieldDuration.m in Sources */,
				7424949E17F1E3D20030121C /* UIEvents.m in Sources */,
				C5CB7F0417F43EE100A2AEB1 /* TimeEntryCell.m in Sources */,
				74762BA118A139D4004433A9 /* NSUnstripedTableView.m in Sources */,
				C5DA1FBF17F1B08A001C4565 /* MainWindowController.m in Sources */,
				BA2DA0C621A542E30027B7A5 /* NSTextField+Ext.m in Sources */,
				747B74871A0AD28200BB3791 /* ConsoleViewController.m in Sources */,
				3C6B2488203E01D90063FC08 /* AutoCompleteTable.m in Sources */,
				74AA9472180909F50000539F /* GTMHTTPFetchHistory.m in Sources */,
				BAC6850921B6822A00B6C9D7 /* UserNotificationCenter.m in Sources */,
				74E3CDC617FBABE400C3ADD3 /* Bugsnag.m in Sources */,
				745126B619A28AA600390F47 /* Reachability.m in Sources */,
				74C1579B183BA5DA00550613 /* AutocompleteDataSource.m in Sources */,
				74BA5FCF18B6E770009DAA2D /* NSHoverButton.m in Sources */,
				3C8979CA19235EA2007061E0 /* NSTextFieldClickablePointer.m in Sources */,
				748B3A3419222DB100F31468 /* DisplayCommand.m in Sources */,
				74FE0D5F18E260A000ECFED2 /* MASShortcutView+UserDefaults.m in Sources */,
				74E3CDD017FBABE400C3ADD3 /* BugsnagReachability.m in Sources */,
				3C0A571E1C22E12E00301D77 /* MKColorWell.m in Sources */,
				7438B3D318253CD2002AE43C /* MenuItemTags.m in Sources */,
				74E3CDCC17FBABE400C3ADD3 /* BugsnagMetaData.m in Sources */,
				3CE1CAC11C774F2B00D0ADD5 /* LoadMoreCell.m in Sources */,
				749CB8CC18167D6E00814841 /* PreferencesWindowController.m in Sources */,
				3C7B4E8D190FA6D200627DC3 /* NSTextFieldVerticallyAligned.m in Sources */,
				3C7B4EB3190FB57A00627DC3 /* NSSecureTextFieldVerticallyAligned.m in Sources */,
				746947FA1AF3FE3E0024BED7 /* AutotrackerRuleItem.m in Sources */,
				74E3CDCA17FBABE400C3ADD3 /* BugsnagEvent.m in Sources */,
				74FE0D5C18E260A000ECFED2 /* MASShortcut+Monitoring.m in Sources */,
				3C6B2487203E01D90063FC08 /* AutoCompleteInput.m in Sources */,
				748664D0188D6617006DB4C5 /* TimeEntryCellWithHeader.m in Sources */,
				74098C331919899600CBDFB9 /* Utils.m in Sources */,
				69FC180117E6534400B96425 /* main.m in Sources */,
				74F1070118993FFE00E93BD5 /* FeedbackWindowController.m in Sources */,
				74FE0D6018E260A000ECFED2 /* MASShortcutView.m in Sources */,
				69FC180817E6534400B96425 /* AppDelegate.m in Sources */,
				3C6B24A4203FC8200063FC08 /* LiteAutoCompleteDataSource.m in Sources */,
				3C068C6A1C22F25000874B9A /* MKColorWellCustom.m in Sources */,
				3CA14529192DE32300414620 /* NSViewEscapable.m in Sources */,
				3C0A571B1C22E12E00301D77 /* MKColorSwatchCell.m in Sources */,
				3CD30F431F58B02C006FAA0D /* OverlayViewController.m in Sources */,
				74D1D25617EB713F00E709B0 /* TimeEntryListViewController.m in Sources */,
				74AA9476180909F50000539F /* GTMOAuth2WindowController.m in Sources */,
				74D1D25D17EB71C100E709B0 /* TimeEntryEditViewController.m in Sources */,
				3C0A571C1C22E12E00301D77 /* MKColorSwatchMatrix.m in Sources */,
				749BD0BD1833E28400980494 /* NSBoxClickable.m in Sources */,
				74AA9474180909F50000539F /* GTMOAuth2SignIn.m in Sources */,
				3C07B75A193C88AE00ED6E6F /* NSCustomTimerComboBox.m in Sources */,
				74BAD31E18BD7D83002FD4CF /* ViewItem.m in Sources */,
				3CD7AD6F19ED579700372797 /* NSResize.m in Sources */,
				3C3AF64E20ACC6280088A3A6 /* CountryViewItem.m in Sources */,
				74E3CDD417FBABE400C3ADD3 /* BugsnagOSXNotifier.m in Sources */,
				74AA9471180909F50000539F /* GTMHTTPFetcher.m in Sources */,
				74FE0D5D18E260A000ECFED2 /* MASShortcut+UserDefaults.m in Sources */,
				BAF50DF821A2A18D0090BA95 /* AppIconFactory.m in Sources */,
				74A7346A18297DD100525BBC /* ConvertHexColor.m in Sources */,
				74BAAA0B17F37B140079386F /* TimeEntryViewItem.m in Sources */,
				7423393C1829B99C00063FA9 /* IdleNotificationWindowController.m in Sources */,
				7430750418204EFB009019CB /* AboutWindowController.m in Sources */,
				74D1D27217EB72D900E709B0 /* TimerEditViewController.m in Sources */,
				3C2F239D21A7B43400CBE6BC /* UnsupportedNotice.m in Sources */,
				741104BF18C7682700BC7A49 /* NSTextFieldWithBackground.m in Sources */,
				74E3CDCE17FBABE400C3ADD3 /* BugsnagNotifier.m in Sources */,
				74F8FBA318313FA6000F09EE /* NSTextFieldClickable.m in Sources */,
				BA7B4BCB21C0EF8800B75B14 /* NSAlert+Utils.m in Sources */,
				95C0707718CDB67300A34D0D /* NSCustomComboBoxCell.m in Sources */,
				3C0A571A1C22E12E00301D77 /* MKColorPickerView.m in Sources */,
				74E3CDC817FBABE400C3ADD3 /* BugsnagConfiguration.m in Sources */,
				743D782A182791FA00978BCC /* idler.c in Sources */,
				74AA9473180909F50000539F /* GTMOAuth2Authentication.m in Sources */,
				BA2DA12021A691FF0027B7A5 /* TrackingService.m in Sources */,
				3C6B2486203E01D90063FC08 /* AutoCompleteTableCell.m in Sources */,
				3CE30E022052BD8B00AF2E2A /* AutoCompleteTableContainer.m in Sources */,
				3C0A571D1C22E12E00301D77 /* MKColorWell+Bindings.m in Sources */,
				C5DA1FC417F1B38B001C4565 /* LoginViewController.m in Sources */,
				743D942F1827C633000E6F70 /* IdleEvent.m in Sources */,
			);
			runOnlyForDeploymentPostprocessing = 0;
		};
/* End PBXSourcesBuildPhase section */

/* Begin PBXTargetDependency section */
		74456B9C1A77486B002A6338 /* PBXTargetDependency */ = {
			isa = PBXTargetDependency;
			name = TogglDesktopLibrary;
			targetProxy = 74456B9B1A77486B002A6338 /* PBXContainerItemProxy */;
		};
		749A3A7318D89F23000AD2DB /* PBXTargetDependency */ = {
			isa = PBXTargetDependency;
			name = "CrashReporter-MacOSX";
			targetProxy = 749A3A7218D89F23000AD2DB /* PBXContainerItemProxy */;
		};
		74FD8CDE18A8EF4800F7DB80 /* PBXTargetDependency */ = {
			isa = PBXTargetDependency;
			name = TFDatePicker;
			targetProxy = 74FD8CDD18A8EF4800F7DB80 /* PBXContainerItemProxy */;
		};
/* End PBXTargetDependency section */

/* Begin PBXVariantGroup section */
		69FC17FD17E6534400B96425 /* InfoPlist.strings */ = {
			isa = PBXVariantGroup;
			children = (
				69FC17FE17E6534400B96425 /* en */,
				743E58481A775B7700F17CB0 /* et */,
			);
			name = InfoPlist.strings;
			sourceTree = "<group>";
		};
		69FC180317E6534400B96425 /* Credits.rtf */ = {
			isa = PBXVariantGroup;
			children = (
				69FC180417E6534400B96425 /* en */,
				743E58491A775B7700F17CB0 /* et */,
			);
			name = Credits.rtf;
			sourceTree = "<group>";
		};
		69FC180917E6534500B96425 /* MainMenu.xib */ = {
			isa = PBXVariantGroup;
			children = (
				74456B9F1A774E12002A6338 /* Base */,
				743E58461A775B7700F17CB0 /* et */,
			);
			name = MainMenu.xib;
			sourceTree = "<group>";
		};
		69FC181A17E6534500B96425 /* InfoPlist.strings */ = {
			isa = PBXVariantGroup;
			children = (
				69FC181B17E6534500B96425 /* en */,
				743E584A1A775B7700F17CB0 /* et */,
			);
			name = InfoPlist.strings;
			sourceTree = "<group>";
		};
		743E584F1A775BB300F17CB0 /* Localizable.strings */ = {
			isa = PBXVariantGroup;
			children = (
				743E584E1A775BB300F17CB0 /* et */,
			);
			name = Localizable.strings;
			sourceTree = "<group>";
		};
/* End PBXVariantGroup section */

/* Begin XCBuildConfiguration section */
		69FC182017E6534500B96425 /* Debug */ = {
			isa = XCBuildConfiguration;
			buildSettings = {
				ALWAYS_SEARCH_USER_PATHS = NO;
				CLANG_CXX_LANGUAGE_STANDARD = "gnu++0x";
				CLANG_CXX_LIBRARY = "libc++";
				CLANG_ENABLE_OBJC_ARC = YES;
				CLANG_WARN_CONSTANT_CONVERSION = YES;
				CLANG_WARN_EMPTY_BODY = YES;
				CLANG_WARN_ENUM_CONVERSION = YES;
				CLANG_WARN_INT_CONVERSION = YES;
				CLANG_WARN__DUPLICATE_METHOD_MATCH = YES;
				COPY_PHASE_STRIP = NO;
				GCC_C_LANGUAGE_STANDARD = gnu99;
				GCC_DYNAMIC_NO_PIC = NO;
				GCC_ENABLE_OBJC_EXCEPTIONS = YES;
				GCC_OPTIMIZATION_LEVEL = 0;
				GCC_PREPROCESSOR_DEFINITIONS = (
					"DEBUG=1",
					"$(inherited)",
				);
				GCC_SYMBOLS_PRIVATE_EXTERN = NO;
				GCC_WARN_64_TO_32_BIT_CONVERSION = YES;
				GCC_WARN_ABOUT_RETURN_TYPE = YES;
				GCC_WARN_UNINITIALIZED_AUTOS = YES;
				GCC_WARN_UNUSED_VARIABLE = YES;
				MACOSX_DEPLOYMENT_TARGET = 10.11;
				ONLY_ACTIVE_ARCH = YES;
				SDKROOT = macosx;
			};
			name = Debug;
		};
		69FC182117E6534500B96425 /* Release */ = {
			isa = XCBuildConfiguration;
			buildSettings = {
				ALWAYS_SEARCH_USER_PATHS = NO;
				CLANG_CXX_LANGUAGE_STANDARD = "gnu++0x";
				CLANG_CXX_LIBRARY = "libc++";
				CLANG_ENABLE_OBJC_ARC = YES;
				CLANG_WARN_CONSTANT_CONVERSION = YES;
				CLANG_WARN_EMPTY_BODY = YES;
				CLANG_WARN_ENUM_CONVERSION = YES;
				CLANG_WARN_INT_CONVERSION = YES;
				CLANG_WARN__DUPLICATE_METHOD_MATCH = YES;
				COPY_PHASE_STRIP = YES;
				DEBUG_INFORMATION_FORMAT = "dwarf-with-dsym";
				GCC_C_LANGUAGE_STANDARD = gnu99;
				GCC_ENABLE_OBJC_EXCEPTIONS = YES;
				GCC_WARN_64_TO_32_BIT_CONVERSION = YES;
				GCC_WARN_ABOUT_RETURN_TYPE = YES;
				GCC_WARN_UNINITIALIZED_AUTOS = YES;
				GCC_WARN_UNUSED_VARIABLE = YES;
				MACOSX_DEPLOYMENT_TARGET = 10.11;
				SDKROOT = macosx;
			};
			name = Release;
		};
		69FC182317E6534500B96425 /* Debug */ = {
			isa = XCBuildConfiguration;
			buildSettings = {
				ASSETCATALOG_COMPILER_APPICON_NAME = AppIcon;
				CLANG_CXX_LIBRARY = "compiler-default";
				COMBINE_HIDPI_IMAGES = YES;
				FRAMEWORK_SEARCH_PATHS = (
					"$(inherited)",
					"$(SRCROOT)",
					"$(SRCROOT)/../../../../third_party/plcrashreporter/**",
					"$(SRCROOT)/../../../../third_party/TFDatePicker/TFDatePicker/build/Release",
					"$(PROJECT_DIR)",
					"$(SRCROOT)/../../../../third_party",
					"$(SRCROOT)/../../../../third_party/Sparkle",
				);
				GCC_PRECOMPILE_PREFIX_HEADER = YES;
				GCC_PREFIX_HEADER = "test2/TogglDesktop-Prefix.pch";
				HEADER_SEARCH_PATHS = (
					"$(inherited)",
					/Applications/Xcode.app/Contents/Developer/Toolchains/XcodeDefault.xctoolchain/usr/include,
					"$(SRCROOT)/../../../../third_party/TFDatePicker/**",
					"$(SRCROOT)/../../../../third_party/plcrashreporter/**",
					"$(SRCROOT)/../../../lib/include",
					"$(SRCROOT)/../../../../third_party/Sparkle/Sparkle.framework/**",
				);
				INFOPLIST_FILE = "test2/TogglDesktop-Info.plist";
				LIBRARY_SEARCH_PATHS = (
					"$(inherited)",
					"$(SRCROOT)",
					../../../lib/osx/build,
					"$(SRCROOT)/../../../../third_party/poco/lib/Darwin/x86_64",
				);
				MACOSX_DEPLOYMENT_TARGET = 10.11;
				ONLY_ACTIVE_ARCH = YES;
				PRODUCT_NAME = TogglDesktop;
				SCAN_ALL_SOURCE_FILES_FOR_INCLUDES = NO;
				STRIP_INSTALLED_PRODUCT = NO;
				WRAPPER_EXTENSION = app;
			};
			name = Debug;
		};
		69FC182417E6534500B96425 /* Release */ = {
			isa = XCBuildConfiguration;
			buildSettings = {
				ASSETCATALOG_COMPILER_APPICON_NAME = AppIcon;
				CLANG_CXX_LIBRARY = "compiler-default";
				COMBINE_HIDPI_IMAGES = YES;
				COPY_PHASE_STRIP = NO;
				FRAMEWORK_SEARCH_PATHS = (
					"$(inherited)",
					"$(SRCROOT)",
					"$(SRCROOT)/../../../../third_party/plcrashreporter/**",
					"$(SRCROOT)/../../../../third_party/TFDatePicker/TFDatePicker/build/Release",
					"$(PROJECT_DIR)",
					"$(SRCROOT)/../../../../third_party",
					"$(SRCROOT)/../../../../third_party/Sparkle",
				);
				GCC_PRECOMPILE_PREFIX_HEADER = YES;
				GCC_PREFIX_HEADER = "test2/TogglDesktop-Prefix.pch";
				HEADER_SEARCH_PATHS = (
					"$(inherited)",
					/Applications/Xcode.app/Contents/Developer/Toolchains/XcodeDefault.xctoolchain/usr/include,
					"$(SRCROOT)/../../../../third_party/TFDatePicker/**",
					"$(SRCROOT)/../../../../third_party/plcrashreporter/**",
					"$(SRCROOT)/../../../lib/include",
					"$(SRCROOT)/../../../../third_party/Sparkle/Sparkle.framework/**",
				);
				INFOPLIST_FILE = "test2/TogglDesktop-Info.plist";
				LIBRARY_SEARCH_PATHS = (
					"$(inherited)",
					"$(SRCROOT)",
					../../../lib/osx/build,
					"$(SRCROOT)/../../../../third_party/poco/lib/Darwin/x86_64",
				);
				MACOSX_DEPLOYMENT_TARGET = 10.11;
				ONLY_ACTIVE_ARCH = NO;
				PRODUCT_NAME = TogglDesktop;
				SCAN_ALL_SOURCE_FILES_FOR_INCLUDES = NO;
				STRIP_INSTALLED_PRODUCT = NO;
				WRAPPER_EXTENSION = app;
			};
			name = Release;
		};
		74607C1E18EDE6D800571BA6 /* Debug */ = {
			isa = XCBuildConfiguration;
			buildSettings = {
				CLANG_ENABLE_MODULES = YES;
				CLANG_WARN_BOOL_CONVERSION = YES;
				CLANG_WARN_DIRECT_OBJC_ISA_USAGE = YES_ERROR;
				CLANG_WARN_OBJC_ROOT_CLASS = YES_ERROR;
				DEBUGGING_SYMBOLS = YES;
				GCC_GENERATE_DEBUGGING_SYMBOLS = YES;
				GCC_OPTIMIZATION_LEVEL = 0;
				GCC_PREPROCESSOR_DEFINITIONS = (
					"DEBUG=1",
					"$(inherited)",
				);
				GCC_WARN_ABOUT_RETURN_TYPE = YES_ERROR;
				GCC_WARN_UNDECLARED_SELECTOR = YES;
				GCC_WARN_UNINITIALIZED_AUTOS = YES_AGGRESSIVE;
				GCC_WARN_UNUSED_FUNCTION = YES;
				MACOSX_DEPLOYMENT_TARGET = 10.9;
				OTHER_CFLAGS = "";
				OTHER_LDFLAGS = "";
				PRODUCT_NAME = "$(TARGET_NAME)";
			};
			name = Debug;
		};
		74607C1F18EDE6D800571BA6 /* Release */ = {
			isa = XCBuildConfiguration;
			buildSettings = {
				CLANG_ENABLE_MODULES = YES;
				CLANG_WARN_BOOL_CONVERSION = YES;
				CLANG_WARN_DIRECT_OBJC_ISA_USAGE = YES_ERROR;
				CLANG_WARN_OBJC_ROOT_CLASS = YES_ERROR;
				ENABLE_NS_ASSERTIONS = NO;
				GCC_WARN_ABOUT_RETURN_TYPE = YES_ERROR;
				GCC_WARN_UNDECLARED_SELECTOR = YES;
				GCC_WARN_UNINITIALIZED_AUTOS = YES_AGGRESSIVE;
				GCC_WARN_UNUSED_FUNCTION = YES;
				MACOSX_DEPLOYMENT_TARGET = 10.9;
				OTHER_CFLAGS = "";
				OTHER_LDFLAGS = "";
				PRODUCT_NAME = "$(TARGET_NAME)";
			};
			name = Release;
		};
		74607C2218EDE70C00571BA6 /* Debug */ = {
			isa = XCBuildConfiguration;
			buildSettings = {
				CLANG_ENABLE_MODULES = YES;
				CLANG_WARN_BOOL_CONVERSION = YES;
				CLANG_WARN_DIRECT_OBJC_ISA_USAGE = YES_ERROR;
				CLANG_WARN_OBJC_ROOT_CLASS = YES_ERROR;
				DEBUGGING_SYMBOLS = YES;
				GCC_GENERATE_DEBUGGING_SYMBOLS = YES;
				GCC_OPTIMIZATION_LEVEL = 0;
				GCC_PREPROCESSOR_DEFINITIONS = (
					"DEBUG=1",
					"$(inherited)",
				);
				GCC_WARN_ABOUT_RETURN_TYPE = YES_ERROR;
				GCC_WARN_UNDECLARED_SELECTOR = YES;
				GCC_WARN_UNINITIALIZED_AUTOS = YES_AGGRESSIVE;
				GCC_WARN_UNUSED_FUNCTION = YES;
				MACOSX_DEPLOYMENT_TARGET = 10.9;
				OTHER_CFLAGS = "";
				OTHER_LDFLAGS = "";
				PRODUCT_NAME = "$(TARGET_NAME)";
			};
			name = Debug;
		};
		74607C2318EDE70C00571BA6 /* Release */ = {
			isa = XCBuildConfiguration;
			buildSettings = {
				CLANG_ENABLE_MODULES = YES;
				CLANG_WARN_BOOL_CONVERSION = YES;
				CLANG_WARN_DIRECT_OBJC_ISA_USAGE = YES_ERROR;
				CLANG_WARN_OBJC_ROOT_CLASS = YES_ERROR;
				ENABLE_NS_ASSERTIONS = NO;
				GCC_WARN_ABOUT_RETURN_TYPE = YES_ERROR;
				GCC_WARN_UNDECLARED_SELECTOR = YES;
				GCC_WARN_UNINITIALIZED_AUTOS = YES_AGGRESSIVE;
				GCC_WARN_UNUSED_FUNCTION = YES;
				MACOSX_DEPLOYMENT_TARGET = 10.9;
				OTHER_CFLAGS = "";
				OTHER_LDFLAGS = "";
				PRODUCT_NAME = "$(TARGET_NAME)";
			};
			name = Release;
		};
/* End XCBuildConfiguration section */

/* Begin XCConfigurationList section */
		69FC17EC17E6534400B96425 /* Build configuration list for PBXProject "TogglDesktop" */ = {
			isa = XCConfigurationList;
			buildConfigurations = (
				69FC182017E6534500B96425 /* Debug */,
				69FC182117E6534500B96425 /* Release */,
			);
			defaultConfigurationIsVisible = 0;
			defaultConfigurationName = Release;
		};
		69FC182217E6534500B96425 /* Build configuration list for PBXNativeTarget "TogglDesktop" */ = {
			isa = XCConfigurationList;
			buildConfigurations = (
				69FC182317E6534500B96425 /* Debug */,
				69FC182417E6534500B96425 /* Release */,
			);
			defaultConfigurationIsVisible = 0;
			defaultConfigurationName = Release;
		};
		74607C1D18EDE6D800571BA6 /* Build configuration list for PBXLegacyTarget "poco" */ = {
			isa = XCConfigurationList;
			buildConfigurations = (
				74607C1E18EDE6D800571BA6 /* Debug */,
				74607C1F18EDE6D800571BA6 /* Release */,
			);
			defaultConfigurationIsVisible = 0;
			defaultConfigurationName = Release;
		};
		74607C2118EDE70C00571BA6 /* Build configuration list for PBXLegacyTarget "openssl" */ = {
			isa = XCConfigurationList;
			buildConfigurations = (
				74607C2218EDE70C00571BA6 /* Debug */,
				74607C2318EDE70C00571BA6 /* Release */,
			);
			defaultConfigurationIsVisible = 0;
			defaultConfigurationName = Release;
		};
/* End XCConfigurationList section */
	};
	rootObject = 69FC17E917E6534400B96425 /* Project object */;
}<|MERGE_RESOLUTION|>--- conflicted
+++ resolved
@@ -716,12 +716,9 @@
 		69FC17FA17E6534400B96425 /* ui */ = {
 			isa = PBXGroup;
 			children = (
-<<<<<<< HEAD
 				BAF50DF521A2A16D0090BA95 /* Icon */,
-=======
 				BAC684F721B6820400B6C9D7 /* UserNotification */,
 				BAF87DDB21A3E1E700624EBE /* Extension */,
->>>>>>> ecd74459
 				3C6B246F203E01B70063FC08 /* AutoComplete */,
 				BA2DA0C421A542E20027B7A5 /* NSTextField+Ext.h */,
 				BA2DA0C521A542E30027B7A5 /* NSTextField+Ext.m */,
@@ -1041,13 +1038,11 @@
 			path = ../../../../third_party/MASShortcut;
 			sourceTree = "<group>";
 		};
-<<<<<<< HEAD
 		BAF50DF521A2A16D0090BA95 /* Icon */ = {
 			isa = PBXGroup;
 			children = (
 				BAF50DF621A2A18D0090BA95 /* AppIconFactory.h */,
 				BAF50DF721A2A18D0090BA95 /* AppIconFactory.m */,
-=======
 		BAC684F721B6820400B6C9D7 /* UserNotification */ = {
 			isa = PBXGroup;
 			children = (
@@ -1064,7 +1059,6 @@
 				BAF87DEC21A3E1F600624EBE /* NSTextField+Ext.m */,
 				BA7B4BC921C0EF8800B75B14 /* NSAlert+Utils.h */,
 				BA7B4BCA21C0EF8800B75B14 /* NSAlert+Utils.m */,
->>>>>>> ecd74459
 			);
 			name = Icon;
 			sourceTree = "<group>";
