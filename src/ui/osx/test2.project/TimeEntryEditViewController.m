--- conflicted
+++ resolved
@@ -290,7 +290,6 @@
   return filteredCompletions;
 }
 
-<<<<<<< HEAD
 - (void) applyTags {
   NSAssert(self.GUID != nil, @"GUID is nil");
   NSAssert(self.tagsTokenField != nil, @"tags field cant be nil");
@@ -307,8 +306,6 @@
   }
 }
 
-- (void) scheduleAutocompleteRendering {
-=======
 - (void) startTagsListRendering {
   NSAssert([NSThread isMainThread], @"Rendering stuff should happen on main thread");
   
@@ -349,7 +346,6 @@
 }
 
 - (void) startAutocompleteRendering {
->>>>>>> c14bf7da
   NSAssert([NSThread isMainThread], @"Rendering stuff should happen on main thread");
 
   if (self.timerAutocompleteRendering != nil) {
