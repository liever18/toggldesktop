--- conflicted
+++ resolved
@@ -1,692 +1,689 @@
-﻿<?xml version="1.0" encoding="utf-8"?>
-<Project ToolsVersion="12.0" DefaultTargets="Build" xmlns="http://schemas.microsoft.com/developer/msbuild/2003">
-  <Import Project="$(MSBuildExtensionsPath)\$(MSBuildToolsVersion)\Microsoft.Common.props" Condition="Exists('$(MSBuildExtensionsPath)\$(MSBuildToolsVersion)\Microsoft.Common.props')" />
-  <PropertyGroup>
-    <Configuration Condition=" '$(Configuration)' == '' ">Debug</Configuration>
-    <Platform Condition=" '$(Platform)' == '' ">AnyCPU</Platform>
-    <ProjectGuid>{27AC6261-3916-4683-B692-DC57E2FE0ABD}</ProjectGuid>
-    <OutputType>WinExe</OutputType>
-    <AppDesignerFolder>Properties</AppDesignerFolder>
-    <RootNamespace>TogglDesktop</RootNamespace>
-    <AssemblyName>TogglDesktop</AssemblyName>
-    <TargetFrameworkVersion>v4.5</TargetFrameworkVersion>
-    <FileAlignment>512</FileAlignment>
-    <IsWebBootstrapper>false</IsWebBootstrapper>
-    <PublishUrl>publish\</PublishUrl>
-    <Install>true</Install>
-    <InstallFrom>Disk</InstallFrom>
-    <UpdateEnabled>false</UpdateEnabled>
-    <UpdateMode>Foreground</UpdateMode>
-    <UpdateInterval>7</UpdateInterval>
-    <UpdateIntervalUnits>Days</UpdateIntervalUnits>
-    <UpdatePeriodically>false</UpdatePeriodically>
-    <UpdateRequired>false</UpdateRequired>
-    <MapFileExtensions>true</MapFileExtensions>
-    <ApplicationRevision>0</ApplicationRevision>
-    <ApplicationVersion>1.0.0.%2a</ApplicationVersion>
-    <UseApplicationTrust>false</UseApplicationTrust>
-    <BootstrapperEnabled>true</BootstrapperEnabled>
-    <NuGetPackageImportStamp>8fb27a70</NuGetPackageImportStamp>
-    <SolutionDir Condition="$(SolutionDir) == '' Or $(SolutionDir) == '*Undefined*'">..\</SolutionDir>
-    <RestorePackages>true</RestorePackages>
-  </PropertyGroup>
-  <PropertyGroup Condition=" '$(Configuration)|$(Platform)' == 'Debug|AnyCPU' ">
-    <PlatformTarget>AnyCPU</PlatformTarget>
-    <DebugSymbols>true</DebugSymbols>
-    <DebugType>full</DebugType>
-    <Optimize>true</Optimize>
-    <OutputPath>bin\Debug\</OutputPath>
-    <DefineConstants>DEBUG;TRACE</DefineConstants>
-    <ErrorReport>prompt</ErrorReport>
-    <WarningLevel>4</WarningLevel>
-  </PropertyGroup>
-  <PropertyGroup Condition=" '$(Configuration)|$(Platform)' == 'Release|AnyCPU' ">
-    <PlatformTarget>AnyCPU</PlatformTarget>
-    <DebugType>pdbonly</DebugType>
-    <Optimize>true</Optimize>
-    <OutputPath>bin\Release\</OutputPath>
-    <DefineConstants>TRACE</DefineConstants>
-    <ErrorReport>prompt</ErrorReport>
-    <WarningLevel>4</WarningLevel>
-    <RunCodeAnalysis>false</RunCodeAnalysis>
-  </PropertyGroup>
-  <PropertyGroup>
-    <StartupObject>TogglDesktop.Program</StartupObject>
-  </PropertyGroup>
-  <PropertyGroup>
-    <RunPostBuildEvent>Always</RunPostBuildEvent>
-  </PropertyGroup>
-  <PropertyGroup>
-    <ApplicationIcon>Resources\toggl.ico</ApplicationIcon>
-  </PropertyGroup>
-  <PropertyGroup Condition="'$(Configuration)|$(Platform)' == 'Release_VS|AnyCPU'">
-    <OutputPath>bin\Release_VS\</OutputPath>
-    <DefineConstants>TRACE;INVS</DefineConstants>
-    <Optimize>true</Optimize>
-    <DebugType>pdbonly</DebugType>
-    <PlatformTarget>AnyCPU</PlatformTarget>
-    <ErrorReport>prompt</ErrorReport>
-    <CodeAnalysisRuleSet>MinimumRecommendedRules.ruleset</CodeAnalysisRuleSet>
-    <Prefer32Bit>true</Prefer32Bit>
-  </PropertyGroup>
-  <ItemGroup>
-    <Reference Include="Bugsnag">
-      <HintPath>..\packages\Bugsnag.1.2.0.0\lib\Net45\Bugsnag.dll</HintPath>
-    </Reference>
-    <Reference Include="Google.Apis, Version=1.9.1.12395, Culture=neutral, processorArchitecture=MSIL">
-      <SpecificVersion>False</SpecificVersion>
-      <HintPath>..\packages\Google.Apis.1.9.1\lib\net40\Google.Apis.dll</HintPath>
-    </Reference>
-    <Reference Include="Google.Apis.Auth, Version=1.9.1.12395, Culture=neutral, processorArchitecture=MSIL">
-      <SpecificVersion>False</SpecificVersion>
-      <HintPath>..\packages\Google.Apis.Auth.1.9.1\lib\net40\Google.Apis.Auth.dll</HintPath>
-    </Reference>
-    <Reference Include="Google.Apis.Auth.PlatformServices, Version=1.9.1.12399, Culture=neutral, processorArchitecture=MSIL">
-      <SpecificVersion>False</SpecificVersion>
-      <HintPath>..\packages\Google.Apis.Auth.1.9.1\lib\net40\Google.Apis.Auth.PlatformServices.dll</HintPath>
-    </Reference>
-    <Reference Include="Google.Apis.Core, Version=1.9.1.12394, Culture=neutral, processorArchitecture=MSIL">
-      <SpecificVersion>False</SpecificVersion>
-      <HintPath>..\packages\Google.Apis.Core.1.9.1\lib\portable-net40+sl50+win+wpa81+wp80\Google.Apis.Core.dll</HintPath>
-    </Reference>
-    <Reference Include="Google.Apis.Oauth2.v2, Version=1.9.0.91, Culture=neutral, processorArchitecture=MSIL">
-      <SpecificVersion>False</SpecificVersion>
-      <HintPath>..\packages\Google.Apis.Oauth2.v2.1.9.0.910\lib\portable-net40+sl50+win+wpa81+wp80\Google.Apis.Oauth2.v2.dll</HintPath>
-    </Reference>
-    <Reference Include="Google.Apis.PlatformServices, Version=1.9.1.12397, Culture=neutral, processorArchitecture=MSIL">
-      <SpecificVersion>False</SpecificVersion>
-      <HintPath>..\packages\Google.Apis.1.9.1\lib\net40\Google.Apis.PlatformServices.dll</HintPath>
-    </Reference>
-    <Reference Include="Hardcodet.Wpf.TaskbarNotification, Version=1.0.5.0, Culture=neutral, processorArchitecture=MSIL">
-      <SpecificVersion>False</SpecificVersion>
-      <HintPath>..\packages\Hardcodet.NotifyIcon.Wpf.1.0.5\lib\net45\Hardcodet.Wpf.TaskbarNotification.dll</HintPath>
-    </Reference>
-    <Reference Include="log4net, Version=1.2.13.0, Culture=neutral, PublicKeyToken=669e0ddf0bb1aa2a, processorArchitecture=MSIL">
-      <SpecificVersion>False</SpecificVersion>
-      <HintPath>..\packages\log4net.2.0.3\lib\net40-full\log4net.dll</HintPath>
-    </Reference>
-    <Reference Include="Microsoft.Threading.Tasks, Version=1.0.12.0, Culture=neutral, PublicKeyToken=b03f5f7f11d50a3a, processorArchitecture=MSIL">
-      <SpecificVersion>False</SpecificVersion>
-      <HintPath>..\packages\Microsoft.Bcl.Async.1.0.168\lib\net40\Microsoft.Threading.Tasks.dll</HintPath>
-    </Reference>
-    <Reference Include="Microsoft.Threading.Tasks.Extensions, Version=1.0.12.0, Culture=neutral, PublicKeyToken=b03f5f7f11d50a3a, processorArchitecture=MSIL">
-      <SpecificVersion>False</SpecificVersion>
-      <HintPath>..\packages\Microsoft.Bcl.Async.1.0.168\lib\net40\Microsoft.Threading.Tasks.Extensions.dll</HintPath>
-    </Reference>
-    <Reference Include="Microsoft.Threading.Tasks.Extensions.Desktop, Version=1.0.168.0, Culture=neutral, PublicKeyToken=b03f5f7f11d50a3a, processorArchitecture=MSIL">
-      <SpecificVersion>False</SpecificVersion>
-      <HintPath>..\packages\Microsoft.Bcl.Async.1.0.168\lib\net40\Microsoft.Threading.Tasks.Extensions.Desktop.dll</HintPath>
-    </Reference>
-    <Reference Include="Newtonsoft.Json, Version=6.0.0.0, Culture=neutral, PublicKeyToken=30ad4fe6b2a6aeed, processorArchitecture=MSIL">
-      <SpecificVersion>False</SpecificVersion>
-      <HintPath>..\packages\Newtonsoft.Json.6.0.8\lib\net45\Newtonsoft.Json.dll</HintPath>
-    </Reference>
-    <Reference Include="PresentationCore" />
-    <Reference Include="PresentationFramework" />
-    <Reference Include="ServiceStack.Text, Version=4.0.40.0, Culture=neutral, processorArchitecture=MSIL">
-      <SpecificVersion>False</SpecificVersion>
-      <HintPath>..\packages\ServiceStack.Text.4.0.40\lib\net40\ServiceStack.Text.dll</HintPath>
-    </Reference>
-    <Reference Include="System" />
-    <Reference Include="System.Core" />
-    <Reference Include="System.Net" />
-    <Reference Include="System.Net.Http" />
-    <Reference Include="System.Net.Http.Extensions, Version=2.2.29.0, Culture=neutral, PublicKeyToken=b03f5f7f11d50a3a, processorArchitecture=MSIL">
-      <SpecificVersion>False</SpecificVersion>
-      <HintPath>..\packages\Microsoft.Net.Http.2.2.29\lib\net45\System.Net.Http.Extensions.dll</HintPath>
-    </Reference>
-    <Reference Include="System.Net.Http.Primitives, Version=4.2.29.0, Culture=neutral, PublicKeyToken=b03f5f7f11d50a3a, processorArchitecture=MSIL">
-      <SpecificVersion>False</SpecificVersion>
-      <HintPath>..\packages\Microsoft.Net.Http.2.2.29\lib\net45\System.Net.Http.Primitives.dll</HintPath>
-    </Reference>
-    <Reference Include="System.Net.Http.WebRequest" />
-    <Reference Include="System.Xaml" />
-    <Reference Include="System.Xml.Linq" />
-    <Reference Include="System.Data.DataSetExtensions" />
-    <Reference Include="Microsoft.CSharp" />
-    <Reference Include="System.Data" />
-    <Reference Include="System.Deployment" />
-    <Reference Include="System.Drawing" />
-    <Reference Include="System.Windows.Forms" />
-    <Reference Include="System.Xml" />
-    <Reference Include="UIAutomationProvider" />
-    <Reference Include="WindowsBase" />
-    <Reference Include="WindowsFormsIntegration" />
-    <Reference Include="Zlib.Portable, Version=1.10.0.0, Culture=neutral, processorArchitecture=MSIL">
-      <SpecificVersion>False</SpecificVersion>
-      <HintPath>..\packages\Zlib.Portable.1.10.0\lib\portable-net4+sl5+wp8+win8+wpa81+MonoTouch+MonoAndroid\Zlib.Portable.dll</HintPath>
-    </Reference>
-  </ItemGroup>
-  <ItemGroup>
-    <Compile Include="AutoCompletion\AutoCompleteController.cs" />
-    <Compile Include="AutoCompletion\AutoCompleteItem.cs" />
-    <Compile Include="AutoCompletion\AutoCompleteListCategory.cs" />
-    <Compile Include="AutoCompletion\AutoCompleteListItem.cs" />
-    <Compile Include="AutoCompletion\IAutoCompleteListItem.cs" />
-    <Compile Include="AutoCompletion\Implementation\AutoCompleteControllers.cs" />
-    <Compile Include="AutoCompletion\Implementation\ClientCategory.cs" />
-    <Compile Include="AutoCompletion\Implementation\ModelItem.cs" />
-    <Compile Include="AutoCompletion\Implementation\NestedCategory.cs" />
-    <Compile Include="AutoCompletion\Implementation\SimpleCategory.cs" />
-    <Compile Include="AutoCompletion\Implementation\SimpleNoncompletingCategory.cs" />
-    <Compile Include="AutoCompletion\Implementation\StringItem.cs" />
-    <Compile Include="AutoCompletion\Implementation\ISelectable.cs" />
-    <Compile Include="AutoCompletion\Implementation\ProjectItem.cs" />
-    <Compile Include="AutoCompletion\Implementation\SimpleItem.cs" />
-    <Compile Include="AutoCompletion\Implementation\TimerItem.cs" />
-    <Compile Include="AutoCompletion\Implementation\WorkspaceCategory.cs" />
-    <Compile Include="Diagnostics\IPerformanceToken.cs" />
-    <Compile Include="Diagnostics\Performance.cs" />
-    <Compile Include="GlobalShortcuts.cs" />
-    <Compile Include="LinqExtensions.cs" />
-    <Compile Include="StaticObjectPool.cs" />
-    <Compile Include="TogglApi.cs" />
-    <Compile Include="UIExtensions.cs" />
-    <Compile Include="WPF\controls\AutotrackerNotification.xaml.cs">
-      <DependentUpon>AutotrackerNotification.xaml</DependentUpon>
-    </Compile>
-    <Compile Include="WPF\controls\AutotrackerRuleItem.xaml.cs">
-      <DependentUpon>AutotrackerRuleItem.xaml</DependentUpon>
-    </Compile>
-    <Compile Include="WPF\controls\AutotrackerSettings.xaml.cs">
-      <DependentUpon>AutotrackerSettings.xaml</DependentUpon>
-    </Compile>
-    <Compile Include="WPF\controls\ErrorBar.xaml.cs">
-      <DependentUpon>ErrorBar.xaml</DependentUpon>
-    </Compile>
-    <Compile Include="WPF\controls\StatusBar.xaml.cs">
-      <DependentUpon>StatusBar.xaml</DependentUpon>
-    </Compile>
-    <Compile Include="WPF\views\LoginView.xaml.cs">
-      <DependentUpon>LoginView.xaml</DependentUpon>
-    </Compile>
-    <Compile Include="WPF\views\TimerEntryListView.xaml.cs">
-      <DependentUpon>TimerEntryListView.xaml</DependentUpon>
-    </Compile>
-    <Compile Include="WPF\windows\IdleNotificationWindow.xaml.cs">
-      <DependentUpon>IdleNotificationWindow.xaml</DependentUpon>
-    </Compile>
-    <Compile Include="WPF\windows\AboutWindow.xaml.cs">
-      <DependentUpon>AboutWindow.xaml</DependentUpon>
-    </Compile>
-    <Compile Include="WPF\AutoComplete\GrayTextCategory.xaml.cs">
-      <DependentUpon>GrayTextCategory.xaml</DependentUpon>
-    </Compile>
-    <Compile Include="WPF\AutoComplete\EntryBase.cs" />
-    <Compile Include="WPF\AutoComplete\ClientCategory.xaml.cs">
-      <DependentUpon>ClientCategory.xaml</DependentUpon>
-    </Compile>
-    <Compile Include="WPF\AutoComplete\IRecyclable.cs" />
-    <Compile Include="WPF\AutoComplete\TimerEntry.xaml.cs">
-      <DependentUpon>TimerEntry.xaml</DependentUpon>
-    </Compile>
-    <Compile Include="WPF\AutoComplete\WorkspaceCategory.xaml.cs">
-      <DependentUpon>WorkspaceCategory.xaml</DependentUpon>
-    </Compile>
-    <Compile Include="WPF\controls\AutoCompletionPopup.xaml.cs">
-      <DependentUpon>AutoCompletionPopup.xaml</DependentUpon>
-    </Compile>
-    <Compile Include="WPF\AutoComplete\ModelEntry.xaml.cs">
-      <DependentUpon>ModelEntry.xaml</DependentUpon>
-    </Compile>
-    <Compile Include="WPF\AutoComplete\ProjectEntry.xaml.cs">
-      <DependentUpon>ProjectEntry.xaml</DependentUpon>
-    </Compile>
-    <Compile Include="WPF\windows\EditViewPopup.xaml.cs">
-      <DependentUpon>EditViewPopup.xaml</DependentUpon>
-    </Compile>
-    <Compile Include="WPF\controls\ExtendedTextBox.cs" />
-    <Compile Include="WPF\controls\LoginConfirmButton.xaml.cs">
-      <DependentUpon>LoginConfirmButton.xaml</DependentUpon>
-    </Compile>
-    <Compile Include="WPF\controls\LoginPasswordBox.xaml.cs">
-      <DependentUpon>LoginPasswordBox.xaml</DependentUpon>
-    </Compile>
-    <Compile Include="WPF\controls\LoginTextBox.xaml.cs">
-      <DependentUpon>LoginTextBox.xaml</DependentUpon>
-    </Compile>
-    <Compile Include="Properties\Resources.Designer.cs">
-      <AutoGen>True</AutoGen>
-      <DesignTime>True</DesignTime>
-      <DependentUpon>Resources.resx</DependentUpon>
-    </Compile>
-    <Compile Include="Toggl.cs" />
-    <Compile Include="Program.cs" />
-    <Compile Include="Properties\AssemblyInfo.cs" />
-    <Compile Include="Utils.cs" />
-    <Compile Include="Win32.cs" />
-    <Compile Include="WPF\windows\FeedbackWindow.xaml.cs">
-      <DependentUpon>FeedbackWindow.xaml</DependentUpon>
-    </Compile>
-    <Compile Include="WPF\windows\MainWindow.xaml.cs">
-      <DependentUpon>MainWindow.xaml</DependentUpon>
-    </Compile>
-    <Compile Include="WPF\OpacityExtension.cs" />
-    <Compile Include="WPF\windows\MessageBox.xaml.cs">
-      <DependentUpon>MessageBox.xaml</DependentUpon>
-    </Compile>
-    <Compile Include="WPF\windows\PreferencesWindow.xaml.cs">
-      <DependentUpon>PreferencesWindow.xaml</DependentUpon>
-    </Compile>
-    <Compile Include="WPF\PropertyHelpers.cs" />
-    <Compile Include="WPF\Resources.cs" />
-    <Compile Include="WPF\AutoComplete\StringEntry.xaml.cs">
-      <DependentUpon>StringEntry.xaml</DependentUpon>
-    </Compile>
-    <Compile Include="WPF\controls\Tag.xaml.cs">
-      <DependentUpon>Tag.xaml</DependentUpon>
-    </Compile>
-    <Compile Include="WPF\controls\TagList.xaml.cs">
-      <DependentUpon>TagList.xaml</DependentUpon>
-    </Compile>
-    <Compile Include="WPF\controls\TimeEntryCell.xaml.cs">
-      <DependentUpon>TimeEntryCell.xaml</DependentUpon>
-    </Compile>
-    <Compile Include="WPF\views\EditView.xaml.cs">
-      <DependentUpon>EditView.xaml</DependentUpon>
-    </Compile>
-    <Compile Include="WPF\controls\TimeEntryList.xaml.cs">
-      <DependentUpon>TimeEntryList.xaml</DependentUpon>
-    </Compile>
-    <Compile Include="WPF\views\Timer.xaml.cs">
-      <DependentUpon>Timer.xaml</DependentUpon>
-    </Compile>
-    <Compile Include="WPF\chrome\TogglChrome.xaml.cs">
-      <DependentUpon>TogglChrome.xaml</DependentUpon>
-    </Compile>
-    <Compile Include="WPF\chrome\TogglWindow.cs" />
-    <Compile Include="WPF\chrome\TogglChromeDesignTimeConverter.cs" />
-    <EmbeddedResource Include="Properties\Resources.resx">
-      <Generator>ResXFileCodeGenerator</Generator>
-      <SubType>Designer</SubType>
-      <LastGenOutput>Resources.Designer.cs</LastGenOutput>
-    </EmbeddedResource>
-    <None Include="cacert.pem">
-      <CopyToOutputDirectory>Always</CopyToOutputDirectory>
-    </None>
-    <None Include="packages.config" />
-    <None Include="uitest.lua" />
-  </ItemGroup>
-  <ItemGroup>
-    <None Include="App.config" />
-  </ItemGroup>
-  <ItemGroup>
-    <BootstrapperPackage Include=".NETFramework,Version=v4.5">
-      <Visible>False</Visible>
-      <ProductName>Microsoft .NET Framework 4.5 %28x86 and x64%29</ProductName>
-      <Install>true</Install>
-    </BootstrapperPackage>
-    <BootstrapperPackage Include="Microsoft.Net.Client.3.5">
-      <Visible>False</Visible>
-      <ProductName>.NET Framework 3.5 SP1 Client Profile</ProductName>
-      <Install>false</Install>
-    </BootstrapperPackage>
-    <BootstrapperPackage Include="Microsoft.Net.Framework.3.5.SP1">
-      <Visible>False</Visible>
-      <ProductName>.NET Framework 3.5 SP1</ProductName>
-      <Install>false</Install>
-    </BootstrapperPackage>
-  </ItemGroup>
-  <ItemGroup>
-    <None Include="Resources\logo.png" />
-  </ItemGroup>
-  <ItemGroup>
-    <Resource Include="Resources\logo64.png" />
-  </ItemGroup>
-  <ItemGroup>
-    <Resource Include="Resources\icon-billable.png" />
-  </ItemGroup>
-  <ItemGroup>
-    <Resource Include="Resources\icon-tags.png" />
-  </ItemGroup>
-  <ItemGroup>
-    <Resource Include="Resources\continue.png" />
-  </ItemGroup>
-  <ItemGroup>
-    <EmbeddedResource Include="Resources\Fonts\Roboto-Bold.ttf" />
-    <EmbeddedResource Include="Resources\Fonts\Roboto-Light.ttf" />
-    <EmbeddedResource Include="Resources\Fonts\Roboto-Medium.ttf" />
-    <EmbeddedResource Include="Resources\Fonts\Roboto-Regular.ttf" />
-    <Resource Include="Resources\toggl.ico" />
-  </ItemGroup>
-  <ItemGroup>
-    <Resource Include="Resources\toggl_inactive.ico" />
-  </ItemGroup>
-  <ItemGroup>
-    <Resource Include="Resources\toggltray.ico" />
-  </ItemGroup>
-  <ItemGroup>
-    <Resource Include="Resources\toggltray_inactive.ico" />
-  </ItemGroup>
-  <ItemGroup>
-    <Resource Include="Resources\toggl_offline_active.ico" />
-  </ItemGroup>
-  <ItemGroup>
-    <Resource Include="Resources\toggl_offline_inactive.ico" />
-  </ItemGroup>
-  <ItemGroup>
-    <None Include="Resources\Border.png" />
-  </ItemGroup>
-  <ItemGroup>
-    <None Include="Resources\Close.png" />
-  </ItemGroup>
-  <ItemGroup>
-    <Resource Include="Resources\CloseDisabled.png" />
-  </ItemGroup>
-  <ItemGroup>
-    <None Include="Resources\CloseHot.png" />
-  </ItemGroup>
-  <ItemGroup>
-    <None Include="Resources\ClosePressed.png" />
-  </ItemGroup>
-  <ItemGroup>
-    <None Include="Resources\Maximize.png" />
-  </ItemGroup>
-  <ItemGroup>
-    <None Include="Resources\MaximizeDisabled.png" />
-  </ItemGroup>
-  <ItemGroup>
-    <None Include="Resources\MaximizeHot.png" />
-  </ItemGroup>
-  <ItemGroup>
-    <None Include="Resources\MaximizePressed.png" />
-  </ItemGroup>
-  <ItemGroup>
-    <None Include="Resources\Minimize.png" />
-  </ItemGroup>
-  <ItemGroup>
-    <None Include="Resources\MinimizeDisabled.png" />
-  </ItemGroup>
-  <ItemGroup>
-    <None Include="Resources\MinimizeHot.png" />
-  </ItemGroup>
-  <ItemGroup>
-    <None Include="Resources\MinimizePressed.png" />
-  </ItemGroup>
-  <ItemGroup>
-    <Resource Include="Resources\icon-x.png" />
-  </ItemGroup>
-  <ItemGroup>
-    <None Include="Resources\popup_arrow.png" />
-  </ItemGroup>
-  <ItemGroup>
-    <None Include="Resources\popup_back_right.png" />
-  </ItemGroup>
-  <ItemGroup>
-    <None Include="Resources\trash_can.png" />
-  </ItemGroup>
-  <ItemGroup>
-    <None Include="Resources\cog.png" />
-  </ItemGroup>
-  <ItemGroup>
-    <None Include="Resources\cogDisabled.png" />
-  </ItemGroup>
-  <ItemGroup>
-    <None Include="Resources\cogHot.png" />
-  </ItemGroup>
-  <ItemGroup>
-    <None Include="Resources\cogPressed.png" />
-  </ItemGroup>
-  <ItemGroup>
-    <Resource Include="Resources\continue_hover.png" />
-  </ItemGroup>
-  <ItemGroup>
-    <Resource Include="Resources\resize.png" />
-  </ItemGroup>
-  <ItemGroup>
-    <None Include="Resources\darkBg.png" />
-  </ItemGroup>
-  <ItemGroup>
-    <Resource Include="Resources\timerDarkBg.png" />
-  </ItemGroup>
-  <ItemGroup>
-    <None Include="Resources\ic_arrow_back_grey600_24dp.png" />
-  </ItemGroup>
-  <ItemGroup>
-    <None Include="Resources\shadow.png" />
-  </ItemGroup>
-  <ItemGroup>
-    <Resource Include="Resources\icon-google.png" />
-    <Resource Include="Resources\toggl-logo-white.png" />
-  </ItemGroup>
-  <ItemGroup>
-    <Page Include="WPF\controls\AutotrackerNotification.xaml">
-      <SubType>Designer</SubType>
-      <Generator>MSBuild:Compile</Generator>
-    </Page>
-    <Page Include="WPF\controls\AutotrackerRuleItem.xaml">
-      <SubType>Designer</SubType>
-      <Generator>MSBuild:Compile</Generator>
-    </Page>
-    <Page Include="WPF\controls\AutotrackerSettings.xaml">
-      <SubType>Designer</SubType>
-      <Generator>MSBuild:Compile</Generator>
-    </Page>
-    <Page Include="WPF\controls\ErrorBar.xaml">
-      <SubType>Designer</SubType>
-      <Generator>MSBuild:Compile</Generator>
-    </Page>
-<<<<<<< HEAD
-    <Page Include="WPF\Resources\AutotrackerNotificationStyles.xaml">
-      <Generator>MSBuild:Compile</Generator>
-      <SubType>Designer</SubType>
-    </Page>
-    <Page Include="WPF\Resources\AutotrackerStyles.xaml">
-      <Generator>MSBuild:Compile</Generator>
-      <SubType>Designer</SubType>
-=======
-    <Page Include="WPF\controls\StatusBar.xaml">
-      <SubType>Designer</SubType>
-      <Generator>MSBuild:Compile</Generator>
->>>>>>> 3bc69af4
-    </Page>
-    <Page Include="WPF\Resources\SharedStyles.xaml">
-      <Generator>MSBuild:Compile</Generator>
-      <SubType>Designer</SubType>
-    </Page>
-    <Page Include="WPF\Resources\ScrollBarStyles.xaml">
-      <Generator>MSBuild:Compile</Generator>
-      <SubType>Designer</SubType>
-    </Page>
-    <Page Include="WPF\views\LoginView.xaml">
-      <SubType>Designer</SubType>
-      <Generator>MSBuild:Compile</Generator>
-    </Page>
-    <Page Include="WPF\views\TimerEntryListView.xaml">
-      <SubType>Designer</SubType>
-      <Generator>MSBuild:Compile</Generator>
-    </Page>
-    <Page Include="WPF\windows\IdleNotificationWindow.xaml">
-      <Generator>MSBuild:Compile</Generator>
-      <SubType>Designer</SubType>
-    </Page>
-    <Page Include="WPF\windows\AboutWindow.xaml">
-      <SubType>Designer</SubType>
-      <Generator>MSBuild:Compile</Generator>
-    </Page>
-    <Page Include="WPF\AutoComplete\GrayTextCategory.xaml">
-      <Generator>MSBuild:Compile</Generator>
-      <SubType>Designer</SubType>
-    </Page>
-    <Page Include="WPF\AutoComplete\ClientCategory.xaml">
-      <Generator>MSBuild:Compile</Generator>
-      <SubType>Designer</SubType>
-    </Page>
-    <Page Include="WPF\AutoComplete\TimerEntry.xaml">
-      <Generator>MSBuild:Compile</Generator>
-      <SubType>Designer</SubType>
-    </Page>
-    <Page Include="WPF\AutoComplete\WorkspaceCategory.xaml">
-      <SubType>Designer</SubType>
-      <Generator>MSBuild:Compile</Generator>
-    </Page>
-    <Page Include="WPF\controls\AutoCompletionPopup.xaml">
-      <Generator>MSBuild:Compile</Generator>
-      <SubType>Designer</SubType>
-    </Page>
-    <Page Include="WPF\AutoComplete\ModelEntry.xaml">
-      <SubType>Designer</SubType>
-      <Generator>MSBuild:Compile</Generator>
-    </Page>
-    <Page Include="WPF\AutoComplete\ProjectEntry.xaml">
-      <Generator>MSBuild:Compile</Generator>
-      <SubType>Designer</SubType>
-    </Page>
-    <Page Include="WPF\windows\EditViewPopup.xaml">
-      <SubType>Designer</SubType>
-      <Generator>MSBuild:Compile</Generator>
-    </Page>
-    <Page Include="WPF\controls\LoginConfirmButton.xaml">
-      <SubType>Designer</SubType>
-      <Generator>MSBuild:Compile</Generator>
-    </Page>
-    <Page Include="WPF\controls\LoginPasswordBox.xaml">
-      <Generator>MSBuild:Compile</Generator>
-      <SubType>Designer</SubType>
-    </Page>
-    <Page Include="WPF\controls\LoginTextBox.xaml">
-      <SubType>Designer</SubType>
-      <Generator>MSBuild:Compile</Generator>
-    </Page>
-    <Page Include="WPF\windows\FeedbackWindow.xaml">
-      <SubType>Designer</SubType>
-      <Generator>MSBuild:Compile</Generator>
-    </Page>
-    <Page Include="WPF\windows\MainWindow.xaml">
-      <SubType>Designer</SubType>
-      <Generator>MSBuild:Compile</Generator>
-    </Page>
-    <Page Include="WPF\windows\MessageBox.xaml">
-      <SubType>Designer</SubType>
-      <Generator>MSBuild:Compile</Generator>
-    </Page>
-    <Page Include="WPF\windows\PreferencesWindow.xaml">
-      <SubType>Designer</SubType>
-      <Generator>MSBuild:Compile</Generator>
-    </Page>
-    <Page Include="WPF\Resources\AboutFeedbackWindowStyles.xaml">
-      <Generator>MSBuild:Compile</Generator>
-      <SubType>Designer</SubType>
-    </Page>
-    <Page Include="WPF\Resources\TogglWindowStyles.xaml">
-      <Generator>MSBuild:Compile</Generator>
-      <SubType>Designer</SubType>
-    </Page>
-    <Page Include="WPF\Resources\PreferencesWindowStyles.xaml">
-      <Generator>MSBuild:Compile</Generator>
-      <SubType>Designer</SubType>
-    </Page>
-    <Page Include="WPF\Resources\EditViewControllerStyles.xaml">
-      <Generator>MSBuild:Compile</Generator>
-      <SubType>Designer</SubType>
-    </Page>
-    <Page Include="WPF\Resources\EditViewStyles.xaml">
-      <Generator>MSBuild:Compile</Generator>
-      <SubType>Designer</SubType>
-    </Page>
-    <Page Include="WPF\Resources\TimeEntryCellStyles.xaml">
-      <Generator>MSBuild:Compile</Generator>
-      <SubType>Designer</SubType>
-    </Page>
-    <Page Include="WPF\Resources\LoginViewStyles.xaml">
-      <Generator>MSBuild:Compile</Generator>
-      <SubType>Designer</SubType>
-    </Page>
-    <Page Include="WPF\Resources\Styles.xaml">
-      <SubType>Designer</SubType>
-      <Generator>MSBuild:Compile</Generator>
-    </Page>
-    <Page Include="WPF\AutoComplete\StringEntry.xaml">
-      <SubType>Designer</SubType>
-      <Generator>MSBuild:Compile</Generator>
-    </Page>
-    <Page Include="WPF\controls\Tag.xaml">
-      <SubType>Designer</SubType>
-      <Generator>MSBuild:Compile</Generator>
-    </Page>
-    <Page Include="WPF\controls\TagList.xaml">
-      <SubType>Designer</SubType>
-      <Generator>MSBuild:Compile</Generator>
-    </Page>
-    <Page Include="WPF\controls\TimeEntryCell.xaml">
-      <SubType>Designer</SubType>
-      <Generator>MSBuild:Compile</Generator>
-    </Page>
-    <Page Include="WPF\views\EditView.xaml">
-      <SubType>Designer</SubType>
-      <Generator>MSBuild:Compile</Generator>
-    </Page>
-    <Page Include="WPF\controls\TimeEntryList.xaml">
-      <SubType>Designer</SubType>
-      <Generator>MSBuild:Compile</Generator>
-    </Page>
-    <Page Include="WPF\views\Timer.xaml">
-      <SubType>Designer</SubType>
-      <Generator>MSBuild:Compile</Generator>
-    </Page>
-    <Page Include="WPF\chrome\TogglChrome.xaml">
-      <SubType>Designer</SubType>
-      <Generator>MSBuild:Compile</Generator>
-    </Page>
-  </ItemGroup>
-  <ItemGroup>
-    <Resource Include="Resources\timerLightBg.png" />
-  </ItemGroup>
-  <ItemGroup>
-    <Resource Include="Resources\ic_expand_more_grey600_36dp.png" />
-  </ItemGroup>
-  <ItemGroup>
-    <Resource Include="Resources\ic_arrow_back_grey600_36dp.png" />
-    <Resource Include="Resources\ic_close_grey600_36dp.png" />
-    <Resource Include="Resources\ic_delete_grey600_36dp.png" />
-  </ItemGroup>
-  <ItemGroup>
-    <Resource Include="Resources\ic_cancel_grey600_24dp.png" />
-  </ItemGroup>
-  <ItemGroup>
-    <Resource Include="Resources\ic_calendar_2x.png" />
-  </ItemGroup>
-  <ItemGroup>
-    <Resource Include="Resources\ic_maximize_grey600_36dp.png" />
-    <Resource Include="Resources\ic_minimize_grey600_36dp.png" />
-  </ItemGroup>
-  <ItemGroup>
-    <Resource Include="Resources\ic_cog_grey600_36dp.png" />
-  </ItemGroup>
-  <ItemGroup>
-<<<<<<< HEAD
-    <Resource Include="Resources\toggl-transparent.ico" />
-    <Resource Include="Resources\toggl_inactive-transparent.ico" />
-=======
-    <Resource Include="Resources\syncing-spinner.png" />
->>>>>>> 3bc69af4
-  </ItemGroup>
-  <Import Project="$(MSBuildToolsPath)\Microsoft.CSharp.targets" />
-  <PropertyGroup>
-    <PreBuildEvent>
-    </PreBuildEvent>
-  </PropertyGroup>
-  <PropertyGroup>
-    <PostBuildEvent>XCOPY $(SolutionDir)..\..\..\..\src\ui\windows\TogglDesktop\Release\TogglDesktopDLL.dll $(TargetDir) /Y
-XCOPY $(SolutionDir)..\..\..\..\src\ui\windows\TogglDesktop\TogglDesktopUpdater\bin\Release\TogglDesktopUpdater.exe $(TargetDir) /Y
-XCOPY $(SolutionDir)..\..\..\..\third_party\poco\bin\*.dll $(TargetDir) /Y
-XCOPY $(SolutionDir)..\..\..\..\third_party\openssl\out32dll\*eay32.dll $(TargetDir) /Y
-</PostBuildEvent>
-  </PropertyGroup>
-  <Import Project="..\packages\Microsoft.Bcl.Build.1.0.21\build\Microsoft.Bcl.Build.targets" Condition="Exists('..\packages\Microsoft.Bcl.Build.1.0.21\build\Microsoft.Bcl.Build.targets')" />
-  <Target Name="EnsureNuGetPackageBuildImports" BeforeTargets="PrepareForBuild">
-    <PropertyGroup>
-      <ErrorText>This project references NuGet package(s) that are missing on this computer. Enable NuGet Package Restore to download them.  For more information, see http://go.microsoft.com/fwlink/?LinkID=322105. The missing file is {0}.</ErrorText>
-    </PropertyGroup>
-    <Error Condition="!Exists('..\packages\Microsoft.Bcl.Build.1.0.21\build\Microsoft.Bcl.Build.targets')" Text="$([System.String]::Format('$(ErrorText)', '..\packages\Microsoft.Bcl.Build.1.0.21\build\Microsoft.Bcl.Build.targets'))" />
-    <Error Condition="!Exists('$(SolutionDir)\.nuget\NuGet.targets')" Text="$([System.String]::Format('$(ErrorText)', '$(SolutionDir)\.nuget\NuGet.targets'))" />
-  </Target>
-  <Import Project="$(SolutionDir)\.nuget\NuGet.targets" Condition="Exists('$(SolutionDir)\.nuget\NuGet.targets')" />
-  <!-- To modify your build process, add your task inside one of the targets below and uncomment it. 
-       Other similar extension points exist, see Microsoft.Common.targets.
-  <Target Name="BeforeBuild">
-  </Target>
-  <Target Name="AfterBuild">
-  </Target>
-  -->
+﻿<?xml version="1.0" encoding="utf-8"?>
+<Project ToolsVersion="12.0" DefaultTargets="Build" xmlns="http://schemas.microsoft.com/developer/msbuild/2003">
+  <Import Project="$(MSBuildExtensionsPath)\$(MSBuildToolsVersion)\Microsoft.Common.props" Condition="Exists('$(MSBuildExtensionsPath)\$(MSBuildToolsVersion)\Microsoft.Common.props')" />
+  <PropertyGroup>
+    <Configuration Condition=" '$(Configuration)' == '' ">Debug</Configuration>
+    <Platform Condition=" '$(Platform)' == '' ">AnyCPU</Platform>
+    <ProjectGuid>{27AC6261-3916-4683-B692-DC57E2FE0ABD}</ProjectGuid>
+    <OutputType>WinExe</OutputType>
+    <AppDesignerFolder>Properties</AppDesignerFolder>
+    <RootNamespace>TogglDesktop</RootNamespace>
+    <AssemblyName>TogglDesktop</AssemblyName>
+    <TargetFrameworkVersion>v4.5</TargetFrameworkVersion>
+    <FileAlignment>512</FileAlignment>
+    <IsWebBootstrapper>false</IsWebBootstrapper>
+    <PublishUrl>publish\</PublishUrl>
+    <Install>true</Install>
+    <InstallFrom>Disk</InstallFrom>
+    <UpdateEnabled>false</UpdateEnabled>
+    <UpdateMode>Foreground</UpdateMode>
+    <UpdateInterval>7</UpdateInterval>
+    <UpdateIntervalUnits>Days</UpdateIntervalUnits>
+    <UpdatePeriodically>false</UpdatePeriodically>
+    <UpdateRequired>false</UpdateRequired>
+    <MapFileExtensions>true</MapFileExtensions>
+    <ApplicationRevision>0</ApplicationRevision>
+    <ApplicationVersion>1.0.0.%2a</ApplicationVersion>
+    <UseApplicationTrust>false</UseApplicationTrust>
+    <BootstrapperEnabled>true</BootstrapperEnabled>
+    <NuGetPackageImportStamp>8fb27a70</NuGetPackageImportStamp>
+    <SolutionDir Condition="$(SolutionDir) == '' Or $(SolutionDir) == '*Undefined*'">..\</SolutionDir>
+    <RestorePackages>true</RestorePackages>
+  </PropertyGroup>
+  <PropertyGroup Condition=" '$(Configuration)|$(Platform)' == 'Debug|AnyCPU' ">
+    <PlatformTarget>AnyCPU</PlatformTarget>
+    <DebugSymbols>true</DebugSymbols>
+    <DebugType>full</DebugType>
+    <Optimize>true</Optimize>
+    <OutputPath>bin\Debug\</OutputPath>
+    <DefineConstants>DEBUG;TRACE</DefineConstants>
+    <ErrorReport>prompt</ErrorReport>
+    <WarningLevel>4</WarningLevel>
+  </PropertyGroup>
+  <PropertyGroup Condition=" '$(Configuration)|$(Platform)' == 'Release|AnyCPU' ">
+    <PlatformTarget>AnyCPU</PlatformTarget>
+    <DebugType>pdbonly</DebugType>
+    <Optimize>true</Optimize>
+    <OutputPath>bin\Release\</OutputPath>
+    <DefineConstants>TRACE</DefineConstants>
+    <ErrorReport>prompt</ErrorReport>
+    <WarningLevel>4</WarningLevel>
+    <RunCodeAnalysis>false</RunCodeAnalysis>
+  </PropertyGroup>
+  <PropertyGroup>
+    <StartupObject>TogglDesktop.Program</StartupObject>
+  </PropertyGroup>
+  <PropertyGroup>
+    <RunPostBuildEvent>Always</RunPostBuildEvent>
+  </PropertyGroup>
+  <PropertyGroup>
+    <ApplicationIcon>Resources\toggl.ico</ApplicationIcon>
+  </PropertyGroup>
+  <PropertyGroup Condition="'$(Configuration)|$(Platform)' == 'Release_VS|AnyCPU'">
+    <OutputPath>bin\Release_VS\</OutputPath>
+    <DefineConstants>TRACE;INVS</DefineConstants>
+    <Optimize>true</Optimize>
+    <DebugType>pdbonly</DebugType>
+    <PlatformTarget>AnyCPU</PlatformTarget>
+    <ErrorReport>prompt</ErrorReport>
+    <CodeAnalysisRuleSet>MinimumRecommendedRules.ruleset</CodeAnalysisRuleSet>
+    <Prefer32Bit>true</Prefer32Bit>
+  </PropertyGroup>
+  <ItemGroup>
+    <Reference Include="Bugsnag">
+      <HintPath>..\packages\Bugsnag.1.2.0.0\lib\Net45\Bugsnag.dll</HintPath>
+    </Reference>
+    <Reference Include="Google.Apis, Version=1.9.1.12395, Culture=neutral, processorArchitecture=MSIL">
+      <SpecificVersion>False</SpecificVersion>
+      <HintPath>..\packages\Google.Apis.1.9.1\lib\net40\Google.Apis.dll</HintPath>
+    </Reference>
+    <Reference Include="Google.Apis.Auth, Version=1.9.1.12395, Culture=neutral, processorArchitecture=MSIL">
+      <SpecificVersion>False</SpecificVersion>
+      <HintPath>..\packages\Google.Apis.Auth.1.9.1\lib\net40\Google.Apis.Auth.dll</HintPath>
+    </Reference>
+    <Reference Include="Google.Apis.Auth.PlatformServices, Version=1.9.1.12399, Culture=neutral, processorArchitecture=MSIL">
+      <SpecificVersion>False</SpecificVersion>
+      <HintPath>..\packages\Google.Apis.Auth.1.9.1\lib\net40\Google.Apis.Auth.PlatformServices.dll</HintPath>
+    </Reference>
+    <Reference Include="Google.Apis.Core, Version=1.9.1.12394, Culture=neutral, processorArchitecture=MSIL">
+      <SpecificVersion>False</SpecificVersion>
+      <HintPath>..\packages\Google.Apis.Core.1.9.1\lib\portable-net40+sl50+win+wpa81+wp80\Google.Apis.Core.dll</HintPath>
+    </Reference>
+    <Reference Include="Google.Apis.Oauth2.v2, Version=1.9.0.91, Culture=neutral, processorArchitecture=MSIL">
+      <SpecificVersion>False</SpecificVersion>
+      <HintPath>..\packages\Google.Apis.Oauth2.v2.1.9.0.910\lib\portable-net40+sl50+win+wpa81+wp80\Google.Apis.Oauth2.v2.dll</HintPath>
+    </Reference>
+    <Reference Include="Google.Apis.PlatformServices, Version=1.9.1.12397, Culture=neutral, processorArchitecture=MSIL">
+      <SpecificVersion>False</SpecificVersion>
+      <HintPath>..\packages\Google.Apis.1.9.1\lib\net40\Google.Apis.PlatformServices.dll</HintPath>
+    </Reference>
+    <Reference Include="Hardcodet.Wpf.TaskbarNotification, Version=1.0.5.0, Culture=neutral, processorArchitecture=MSIL">
+      <SpecificVersion>False</SpecificVersion>
+      <HintPath>..\packages\Hardcodet.NotifyIcon.Wpf.1.0.5\lib\net45\Hardcodet.Wpf.TaskbarNotification.dll</HintPath>
+    </Reference>
+    <Reference Include="log4net, Version=1.2.13.0, Culture=neutral, PublicKeyToken=669e0ddf0bb1aa2a, processorArchitecture=MSIL">
+      <SpecificVersion>False</SpecificVersion>
+      <HintPath>..\packages\log4net.2.0.3\lib\net40-full\log4net.dll</HintPath>
+    </Reference>
+    <Reference Include="Microsoft.Threading.Tasks, Version=1.0.12.0, Culture=neutral, PublicKeyToken=b03f5f7f11d50a3a, processorArchitecture=MSIL">
+      <SpecificVersion>False</SpecificVersion>
+      <HintPath>..\packages\Microsoft.Bcl.Async.1.0.168\lib\net40\Microsoft.Threading.Tasks.dll</HintPath>
+    </Reference>
+    <Reference Include="Microsoft.Threading.Tasks.Extensions, Version=1.0.12.0, Culture=neutral, PublicKeyToken=b03f5f7f11d50a3a, processorArchitecture=MSIL">
+      <SpecificVersion>False</SpecificVersion>
+      <HintPath>..\packages\Microsoft.Bcl.Async.1.0.168\lib\net40\Microsoft.Threading.Tasks.Extensions.dll</HintPath>
+    </Reference>
+    <Reference Include="Microsoft.Threading.Tasks.Extensions.Desktop, Version=1.0.168.0, Culture=neutral, PublicKeyToken=b03f5f7f11d50a3a, processorArchitecture=MSIL">
+      <SpecificVersion>False</SpecificVersion>
+      <HintPath>..\packages\Microsoft.Bcl.Async.1.0.168\lib\net40\Microsoft.Threading.Tasks.Extensions.Desktop.dll</HintPath>
+    </Reference>
+    <Reference Include="Newtonsoft.Json, Version=6.0.0.0, Culture=neutral, PublicKeyToken=30ad4fe6b2a6aeed, processorArchitecture=MSIL">
+      <SpecificVersion>False</SpecificVersion>
+      <HintPath>..\packages\Newtonsoft.Json.6.0.8\lib\net45\Newtonsoft.Json.dll</HintPath>
+    </Reference>
+    <Reference Include="PresentationCore" />
+    <Reference Include="PresentationFramework" />
+    <Reference Include="ServiceStack.Text, Version=4.0.40.0, Culture=neutral, processorArchitecture=MSIL">
+      <SpecificVersion>False</SpecificVersion>
+      <HintPath>..\packages\ServiceStack.Text.4.0.40\lib\net40\ServiceStack.Text.dll</HintPath>
+    </Reference>
+    <Reference Include="System" />
+    <Reference Include="System.Core" />
+    <Reference Include="System.Net" />
+    <Reference Include="System.Net.Http" />
+    <Reference Include="System.Net.Http.Extensions, Version=2.2.29.0, Culture=neutral, PublicKeyToken=b03f5f7f11d50a3a, processorArchitecture=MSIL">
+      <SpecificVersion>False</SpecificVersion>
+      <HintPath>..\packages\Microsoft.Net.Http.2.2.29\lib\net45\System.Net.Http.Extensions.dll</HintPath>
+    </Reference>
+    <Reference Include="System.Net.Http.Primitives, Version=4.2.29.0, Culture=neutral, PublicKeyToken=b03f5f7f11d50a3a, processorArchitecture=MSIL">
+      <SpecificVersion>False</SpecificVersion>
+      <HintPath>..\packages\Microsoft.Net.Http.2.2.29\lib\net45\System.Net.Http.Primitives.dll</HintPath>
+    </Reference>
+    <Reference Include="System.Net.Http.WebRequest" />
+    <Reference Include="System.Xaml" />
+    <Reference Include="System.Xml.Linq" />
+    <Reference Include="System.Data.DataSetExtensions" />
+    <Reference Include="Microsoft.CSharp" />
+    <Reference Include="System.Data" />
+    <Reference Include="System.Deployment" />
+    <Reference Include="System.Drawing" />
+    <Reference Include="System.Windows.Forms" />
+    <Reference Include="System.Xml" />
+    <Reference Include="UIAutomationProvider" />
+    <Reference Include="WindowsBase" />
+    <Reference Include="WindowsFormsIntegration" />
+    <Reference Include="Zlib.Portable, Version=1.10.0.0, Culture=neutral, processorArchitecture=MSIL">
+      <SpecificVersion>False</SpecificVersion>
+      <HintPath>..\packages\Zlib.Portable.1.10.0\lib\portable-net4+sl5+wp8+win8+wpa81+MonoTouch+MonoAndroid\Zlib.Portable.dll</HintPath>
+    </Reference>
+  </ItemGroup>
+  <ItemGroup>
+    <Compile Include="AutoCompletion\AutoCompleteController.cs" />
+    <Compile Include="AutoCompletion\AutoCompleteItem.cs" />
+    <Compile Include="AutoCompletion\AutoCompleteListCategory.cs" />
+    <Compile Include="AutoCompletion\AutoCompleteListItem.cs" />
+    <Compile Include="AutoCompletion\IAutoCompleteListItem.cs" />
+    <Compile Include="AutoCompletion\Implementation\AutoCompleteControllers.cs" />
+    <Compile Include="AutoCompletion\Implementation\ClientCategory.cs" />
+    <Compile Include="AutoCompletion\Implementation\ModelItem.cs" />
+    <Compile Include="AutoCompletion\Implementation\NestedCategory.cs" />
+    <Compile Include="AutoCompletion\Implementation\SimpleCategory.cs" />
+    <Compile Include="AutoCompletion\Implementation\SimpleNoncompletingCategory.cs" />
+    <Compile Include="AutoCompletion\Implementation\StringItem.cs" />
+    <Compile Include="AutoCompletion\Implementation\ISelectable.cs" />
+    <Compile Include="AutoCompletion\Implementation\ProjectItem.cs" />
+    <Compile Include="AutoCompletion\Implementation\SimpleItem.cs" />
+    <Compile Include="AutoCompletion\Implementation\TimerItem.cs" />
+    <Compile Include="AutoCompletion\Implementation\WorkspaceCategory.cs" />
+    <Compile Include="Diagnostics\IPerformanceToken.cs" />
+    <Compile Include="Diagnostics\Performance.cs" />
+    <Compile Include="GlobalShortcuts.cs" />
+    <Compile Include="LinqExtensions.cs" />
+    <Compile Include="StaticObjectPool.cs" />
+    <Compile Include="TogglApi.cs" />
+    <Compile Include="UIExtensions.cs" />
+    <Compile Include="WPF\controls\AutotrackerNotification.xaml.cs">
+      <DependentUpon>AutotrackerNotification.xaml</DependentUpon>
+    </Compile>
+    <Compile Include="WPF\controls\AutotrackerRuleItem.xaml.cs">
+      <DependentUpon>AutotrackerRuleItem.xaml</DependentUpon>
+    </Compile>
+    <Compile Include="WPF\controls\AutotrackerSettings.xaml.cs">
+      <DependentUpon>AutotrackerSettings.xaml</DependentUpon>
+    </Compile>
+    <Compile Include="WPF\controls\ErrorBar.xaml.cs">
+      <DependentUpon>ErrorBar.xaml</DependentUpon>
+    </Compile>
+    <Compile Include="WPF\controls\StatusBar.xaml.cs">
+      <DependentUpon>StatusBar.xaml</DependentUpon>
+    </Compile>
+    <Compile Include="WPF\views\LoginView.xaml.cs">
+      <DependentUpon>LoginView.xaml</DependentUpon>
+    </Compile>
+    <Compile Include="WPF\views\TimerEntryListView.xaml.cs">
+      <DependentUpon>TimerEntryListView.xaml</DependentUpon>
+    </Compile>
+    <Compile Include="WPF\windows\IdleNotificationWindow.xaml.cs">
+      <DependentUpon>IdleNotificationWindow.xaml</DependentUpon>
+    </Compile>
+    <Compile Include="WPF\windows\AboutWindow.xaml.cs">
+      <DependentUpon>AboutWindow.xaml</DependentUpon>
+    </Compile>
+    <Compile Include="WPF\AutoComplete\GrayTextCategory.xaml.cs">
+      <DependentUpon>GrayTextCategory.xaml</DependentUpon>
+    </Compile>
+    <Compile Include="WPF\AutoComplete\EntryBase.cs" />
+    <Compile Include="WPF\AutoComplete\ClientCategory.xaml.cs">
+      <DependentUpon>ClientCategory.xaml</DependentUpon>
+    </Compile>
+    <Compile Include="WPF\AutoComplete\IRecyclable.cs" />
+    <Compile Include="WPF\AutoComplete\TimerEntry.xaml.cs">
+      <DependentUpon>TimerEntry.xaml</DependentUpon>
+    </Compile>
+    <Compile Include="WPF\AutoComplete\WorkspaceCategory.xaml.cs">
+      <DependentUpon>WorkspaceCategory.xaml</DependentUpon>
+    </Compile>
+    <Compile Include="WPF\controls\AutoCompletionPopup.xaml.cs">
+      <DependentUpon>AutoCompletionPopup.xaml</DependentUpon>
+    </Compile>
+    <Compile Include="WPF\AutoComplete\ModelEntry.xaml.cs">
+      <DependentUpon>ModelEntry.xaml</DependentUpon>
+    </Compile>
+    <Compile Include="WPF\AutoComplete\ProjectEntry.xaml.cs">
+      <DependentUpon>ProjectEntry.xaml</DependentUpon>
+    </Compile>
+    <Compile Include="WPF\windows\EditViewPopup.xaml.cs">
+      <DependentUpon>EditViewPopup.xaml</DependentUpon>
+    </Compile>
+    <Compile Include="WPF\controls\ExtendedTextBox.cs" />
+    <Compile Include="WPF\controls\LoginConfirmButton.xaml.cs">
+      <DependentUpon>LoginConfirmButton.xaml</DependentUpon>
+    </Compile>
+    <Compile Include="WPF\controls\LoginPasswordBox.xaml.cs">
+      <DependentUpon>LoginPasswordBox.xaml</DependentUpon>
+    </Compile>
+    <Compile Include="WPF\controls\LoginTextBox.xaml.cs">
+      <DependentUpon>LoginTextBox.xaml</DependentUpon>
+    </Compile>
+    <Compile Include="Properties\Resources.Designer.cs">
+      <AutoGen>True</AutoGen>
+      <DesignTime>True</DesignTime>
+      <DependentUpon>Resources.resx</DependentUpon>
+    </Compile>
+    <Compile Include="Toggl.cs" />
+    <Compile Include="Program.cs" />
+    <Compile Include="Properties\AssemblyInfo.cs" />
+    <Compile Include="Utils.cs" />
+    <Compile Include="Win32.cs" />
+    <Compile Include="WPF\windows\FeedbackWindow.xaml.cs">
+      <DependentUpon>FeedbackWindow.xaml</DependentUpon>
+    </Compile>
+    <Compile Include="WPF\windows\MainWindow.xaml.cs">
+      <DependentUpon>MainWindow.xaml</DependentUpon>
+    </Compile>
+    <Compile Include="WPF\OpacityExtension.cs" />
+    <Compile Include="WPF\windows\MessageBox.xaml.cs">
+      <DependentUpon>MessageBox.xaml</DependentUpon>
+    </Compile>
+    <Compile Include="WPF\windows\PreferencesWindow.xaml.cs">
+      <DependentUpon>PreferencesWindow.xaml</DependentUpon>
+    </Compile>
+    <Compile Include="WPF\PropertyHelpers.cs" />
+    <Compile Include="WPF\Resources.cs" />
+    <Compile Include="WPF\AutoComplete\StringEntry.xaml.cs">
+      <DependentUpon>StringEntry.xaml</DependentUpon>
+    </Compile>
+    <Compile Include="WPF\controls\Tag.xaml.cs">
+      <DependentUpon>Tag.xaml</DependentUpon>
+    </Compile>
+    <Compile Include="WPF\controls\TagList.xaml.cs">
+      <DependentUpon>TagList.xaml</DependentUpon>
+    </Compile>
+    <Compile Include="WPF\controls\TimeEntryCell.xaml.cs">
+      <DependentUpon>TimeEntryCell.xaml</DependentUpon>
+    </Compile>
+    <Compile Include="WPF\views\EditView.xaml.cs">
+      <DependentUpon>EditView.xaml</DependentUpon>
+    </Compile>
+    <Compile Include="WPF\controls\TimeEntryList.xaml.cs">
+      <DependentUpon>TimeEntryList.xaml</DependentUpon>
+    </Compile>
+    <Compile Include="WPF\views\Timer.xaml.cs">
+      <DependentUpon>Timer.xaml</DependentUpon>
+    </Compile>
+    <Compile Include="WPF\chrome\TogglChrome.xaml.cs">
+      <DependentUpon>TogglChrome.xaml</DependentUpon>
+    </Compile>
+    <Compile Include="WPF\chrome\TogglWindow.cs" />
+    <Compile Include="WPF\chrome\TogglChromeDesignTimeConverter.cs" />
+    <EmbeddedResource Include="Properties\Resources.resx">
+      <Generator>ResXFileCodeGenerator</Generator>
+      <SubType>Designer</SubType>
+      <LastGenOutput>Resources.Designer.cs</LastGenOutput>
+    </EmbeddedResource>
+    <None Include="cacert.pem">
+      <CopyToOutputDirectory>Always</CopyToOutputDirectory>
+    </None>
+    <None Include="packages.config" />
+    <None Include="uitest.lua" />
+  </ItemGroup>
+  <ItemGroup>
+    <None Include="App.config" />
+  </ItemGroup>
+  <ItemGroup>
+    <BootstrapperPackage Include=".NETFramework,Version=v4.5">
+      <Visible>False</Visible>
+      <ProductName>Microsoft .NET Framework 4.5 %28x86 and x64%29</ProductName>
+      <Install>true</Install>
+    </BootstrapperPackage>
+    <BootstrapperPackage Include="Microsoft.Net.Client.3.5">
+      <Visible>False</Visible>
+      <ProductName>.NET Framework 3.5 SP1 Client Profile</ProductName>
+      <Install>false</Install>
+    </BootstrapperPackage>
+    <BootstrapperPackage Include="Microsoft.Net.Framework.3.5.SP1">
+      <Visible>False</Visible>
+      <ProductName>.NET Framework 3.5 SP1</ProductName>
+      <Install>false</Install>
+    </BootstrapperPackage>
+  </ItemGroup>
+  <ItemGroup>
+    <None Include="Resources\logo.png" />
+  </ItemGroup>
+  <ItemGroup>
+    <Resource Include="Resources\logo64.png" />
+  </ItemGroup>
+  <ItemGroup>
+    <Resource Include="Resources\icon-billable.png" />
+  </ItemGroup>
+  <ItemGroup>
+    <Resource Include="Resources\icon-tags.png" />
+  </ItemGroup>
+  <ItemGroup>
+    <Resource Include="Resources\continue.png" />
+  </ItemGroup>
+  <ItemGroup>
+    <EmbeddedResource Include="Resources\Fonts\Roboto-Bold.ttf" />
+    <EmbeddedResource Include="Resources\Fonts\Roboto-Light.ttf" />
+    <EmbeddedResource Include="Resources\Fonts\Roboto-Medium.ttf" />
+    <EmbeddedResource Include="Resources\Fonts\Roboto-Regular.ttf" />
+    <Resource Include="Resources\toggl.ico" />
+  </ItemGroup>
+  <ItemGroup>
+    <Resource Include="Resources\toggl_inactive.ico" />
+  </ItemGroup>
+  <ItemGroup>
+    <Resource Include="Resources\toggltray.ico" />
+  </ItemGroup>
+  <ItemGroup>
+    <Resource Include="Resources\toggltray_inactive.ico" />
+  </ItemGroup>
+  <ItemGroup>
+    <Resource Include="Resources\toggl_offline_active.ico" />
+  </ItemGroup>
+  <ItemGroup>
+    <Resource Include="Resources\toggl_offline_inactive.ico" />
+  </ItemGroup>
+  <ItemGroup>
+    <None Include="Resources\Border.png" />
+  </ItemGroup>
+  <ItemGroup>
+    <None Include="Resources\Close.png" />
+  </ItemGroup>
+  <ItemGroup>
+    <Resource Include="Resources\CloseDisabled.png" />
+  </ItemGroup>
+  <ItemGroup>
+    <None Include="Resources\CloseHot.png" />
+  </ItemGroup>
+  <ItemGroup>
+    <None Include="Resources\ClosePressed.png" />
+  </ItemGroup>
+  <ItemGroup>
+    <None Include="Resources\Maximize.png" />
+  </ItemGroup>
+  <ItemGroup>
+    <None Include="Resources\MaximizeDisabled.png" />
+  </ItemGroup>
+  <ItemGroup>
+    <None Include="Resources\MaximizeHot.png" />
+  </ItemGroup>
+  <ItemGroup>
+    <None Include="Resources\MaximizePressed.png" />
+  </ItemGroup>
+  <ItemGroup>
+    <None Include="Resources\Minimize.png" />
+  </ItemGroup>
+  <ItemGroup>
+    <None Include="Resources\MinimizeDisabled.png" />
+  </ItemGroup>
+  <ItemGroup>
+    <None Include="Resources\MinimizeHot.png" />
+  </ItemGroup>
+  <ItemGroup>
+    <None Include="Resources\MinimizePressed.png" />
+  </ItemGroup>
+  <ItemGroup>
+    <Resource Include="Resources\icon-x.png" />
+  </ItemGroup>
+  <ItemGroup>
+    <None Include="Resources\popup_arrow.png" />
+  </ItemGroup>
+  <ItemGroup>
+    <None Include="Resources\popup_back_right.png" />
+  </ItemGroup>
+  <ItemGroup>
+    <None Include="Resources\trash_can.png" />
+  </ItemGroup>
+  <ItemGroup>
+    <None Include="Resources\cog.png" />
+  </ItemGroup>
+  <ItemGroup>
+    <None Include="Resources\cogDisabled.png" />
+  </ItemGroup>
+  <ItemGroup>
+    <None Include="Resources\cogHot.png" />
+  </ItemGroup>
+  <ItemGroup>
+    <None Include="Resources\cogPressed.png" />
+  </ItemGroup>
+  <ItemGroup>
+    <Resource Include="Resources\continue_hover.png" />
+  </ItemGroup>
+  <ItemGroup>
+    <Resource Include="Resources\resize.png" />
+  </ItemGroup>
+  <ItemGroup>
+    <None Include="Resources\darkBg.png" />
+  </ItemGroup>
+  <ItemGroup>
+    <Resource Include="Resources\timerDarkBg.png" />
+  </ItemGroup>
+  <ItemGroup>
+    <None Include="Resources\ic_arrow_back_grey600_24dp.png" />
+  </ItemGroup>
+  <ItemGroup>
+    <None Include="Resources\shadow.png" />
+  </ItemGroup>
+  <ItemGroup>
+    <Resource Include="Resources\icon-google.png" />
+    <Resource Include="Resources\toggl-logo-white.png" />
+  </ItemGroup>
+  <ItemGroup>
+    <Page Include="WPF\controls\AutotrackerNotification.xaml">
+      <SubType>Designer</SubType>
+      <Generator>MSBuild:Compile</Generator>
+    </Page>
+    <Page Include="WPF\controls\AutotrackerRuleItem.xaml">
+      <SubType>Designer</SubType>
+      <Generator>MSBuild:Compile</Generator>
+    </Page>
+    <Page Include="WPF\controls\AutotrackerSettings.xaml">
+      <SubType>Designer</SubType>
+      <Generator>MSBuild:Compile</Generator>
+    </Page>
+    <Page Include="WPF\controls\ErrorBar.xaml">
+      <SubType>Designer</SubType>
+      <Generator>MSBuild:Compile</Generator>
+    </Page>
+    <Page Include="WPF\Resources\AutotrackerNotificationStyles.xaml">
+      <Generator>MSBuild:Compile</Generator>
+      <SubType>Designer</SubType>
+    </Page>
+    <Page Include="WPF\Resources\AutotrackerStyles.xaml">
+      <Generator>MSBuild:Compile</Generator>
+      <SubType>Designer</SubType>
+    </Page>
+    <Page Include="WPF\controls\StatusBar.xaml">
+      <SubType>Designer</SubType>
+      <Generator>MSBuild:Compile</Generator>
+    </Page>
+    <Page Include="WPF\Resources\SharedStyles.xaml">
+      <Generator>MSBuild:Compile</Generator>
+      <SubType>Designer</SubType>
+    </Page>
+    <Page Include="WPF\Resources\ScrollBarStyles.xaml">
+      <Generator>MSBuild:Compile</Generator>
+      <SubType>Designer</SubType>
+    </Page>
+    <Page Include="WPF\views\LoginView.xaml">
+      <SubType>Designer</SubType>
+      <Generator>MSBuild:Compile</Generator>
+    </Page>
+    <Page Include="WPF\views\TimerEntryListView.xaml">
+      <SubType>Designer</SubType>
+      <Generator>MSBuild:Compile</Generator>
+    </Page>
+    <Page Include="WPF\windows\IdleNotificationWindow.xaml">
+      <Generator>MSBuild:Compile</Generator>
+      <SubType>Designer</SubType>
+    </Page>
+    <Page Include="WPF\windows\AboutWindow.xaml">
+      <SubType>Designer</SubType>
+      <Generator>MSBuild:Compile</Generator>
+    </Page>
+    <Page Include="WPF\AutoComplete\GrayTextCategory.xaml">
+      <Generator>MSBuild:Compile</Generator>
+      <SubType>Designer</SubType>
+    </Page>
+    <Page Include="WPF\AutoComplete\ClientCategory.xaml">
+      <Generator>MSBuild:Compile</Generator>
+      <SubType>Designer</SubType>
+    </Page>
+    <Page Include="WPF\AutoComplete\TimerEntry.xaml">
+      <Generator>MSBuild:Compile</Generator>
+      <SubType>Designer</SubType>
+    </Page>
+    <Page Include="WPF\AutoComplete\WorkspaceCategory.xaml">
+      <SubType>Designer</SubType>
+      <Generator>MSBuild:Compile</Generator>
+    </Page>
+    <Page Include="WPF\controls\AutoCompletionPopup.xaml">
+      <Generator>MSBuild:Compile</Generator>
+      <SubType>Designer</SubType>
+    </Page>
+    <Page Include="WPF\AutoComplete\ModelEntry.xaml">
+      <SubType>Designer</SubType>
+      <Generator>MSBuild:Compile</Generator>
+    </Page>
+    <Page Include="WPF\AutoComplete\ProjectEntry.xaml">
+      <Generator>MSBuild:Compile</Generator>
+      <SubType>Designer</SubType>
+    </Page>
+    <Page Include="WPF\windows\EditViewPopup.xaml">
+      <SubType>Designer</SubType>
+      <Generator>MSBuild:Compile</Generator>
+    </Page>
+    <Page Include="WPF\controls\LoginConfirmButton.xaml">
+      <SubType>Designer</SubType>
+      <Generator>MSBuild:Compile</Generator>
+    </Page>
+    <Page Include="WPF\controls\LoginPasswordBox.xaml">
+      <Generator>MSBuild:Compile</Generator>
+      <SubType>Designer</SubType>
+    </Page>
+    <Page Include="WPF\controls\LoginTextBox.xaml">
+      <SubType>Designer</SubType>
+      <Generator>MSBuild:Compile</Generator>
+    </Page>
+    <Page Include="WPF\windows\FeedbackWindow.xaml">
+      <SubType>Designer</SubType>
+      <Generator>MSBuild:Compile</Generator>
+    </Page>
+    <Page Include="WPF\windows\MainWindow.xaml">
+      <SubType>Designer</SubType>
+      <Generator>MSBuild:Compile</Generator>
+    </Page>
+    <Page Include="WPF\windows\MessageBox.xaml">
+      <SubType>Designer</SubType>
+      <Generator>MSBuild:Compile</Generator>
+    </Page>
+    <Page Include="WPF\windows\PreferencesWindow.xaml">
+      <SubType>Designer</SubType>
+      <Generator>MSBuild:Compile</Generator>
+    </Page>
+    <Page Include="WPF\Resources\AboutFeedbackWindowStyles.xaml">
+      <Generator>MSBuild:Compile</Generator>
+      <SubType>Designer</SubType>
+    </Page>
+    <Page Include="WPF\Resources\TogglWindowStyles.xaml">
+      <Generator>MSBuild:Compile</Generator>
+      <SubType>Designer</SubType>
+    </Page>
+    <Page Include="WPF\Resources\PreferencesWindowStyles.xaml">
+      <Generator>MSBuild:Compile</Generator>
+      <SubType>Designer</SubType>
+    </Page>
+    <Page Include="WPF\Resources\EditViewControllerStyles.xaml">
+      <Generator>MSBuild:Compile</Generator>
+      <SubType>Designer</SubType>
+    </Page>
+    <Page Include="WPF\Resources\EditViewStyles.xaml">
+      <Generator>MSBuild:Compile</Generator>
+      <SubType>Designer</SubType>
+    </Page>
+    <Page Include="WPF\Resources\TimeEntryCellStyles.xaml">
+      <Generator>MSBuild:Compile</Generator>
+      <SubType>Designer</SubType>
+    </Page>
+    <Page Include="WPF\Resources\LoginViewStyles.xaml">
+      <Generator>MSBuild:Compile</Generator>
+      <SubType>Designer</SubType>
+    </Page>
+    <Page Include="WPF\Resources\Styles.xaml">
+      <SubType>Designer</SubType>
+      <Generator>MSBuild:Compile</Generator>
+    </Page>
+    <Page Include="WPF\AutoComplete\StringEntry.xaml">
+      <SubType>Designer</SubType>
+      <Generator>MSBuild:Compile</Generator>
+    </Page>
+    <Page Include="WPF\controls\Tag.xaml">
+      <SubType>Designer</SubType>
+      <Generator>MSBuild:Compile</Generator>
+    </Page>
+    <Page Include="WPF\controls\TagList.xaml">
+      <SubType>Designer</SubType>
+      <Generator>MSBuild:Compile</Generator>
+    </Page>
+    <Page Include="WPF\controls\TimeEntryCell.xaml">
+      <SubType>Designer</SubType>
+      <Generator>MSBuild:Compile</Generator>
+    </Page>
+    <Page Include="WPF\views\EditView.xaml">
+      <SubType>Designer</SubType>
+      <Generator>MSBuild:Compile</Generator>
+    </Page>
+    <Page Include="WPF\controls\TimeEntryList.xaml">
+      <SubType>Designer</SubType>
+      <Generator>MSBuild:Compile</Generator>
+    </Page>
+    <Page Include="WPF\views\Timer.xaml">
+      <SubType>Designer</SubType>
+      <Generator>MSBuild:Compile</Generator>
+    </Page>
+    <Page Include="WPF\chrome\TogglChrome.xaml">
+      <SubType>Designer</SubType>
+      <Generator>MSBuild:Compile</Generator>
+    </Page>
+  </ItemGroup>
+  <ItemGroup>
+    <Resource Include="Resources\timerLightBg.png" />
+  </ItemGroup>
+  <ItemGroup>
+    <Resource Include="Resources\ic_expand_more_grey600_36dp.png" />
+  </ItemGroup>
+  <ItemGroup>
+    <Resource Include="Resources\ic_arrow_back_grey600_36dp.png" />
+    <Resource Include="Resources\ic_close_grey600_36dp.png" />
+    <Resource Include="Resources\ic_delete_grey600_36dp.png" />
+  </ItemGroup>
+  <ItemGroup>
+    <Resource Include="Resources\ic_cancel_grey600_24dp.png" />
+  </ItemGroup>
+  <ItemGroup>
+    <Resource Include="Resources\ic_calendar_2x.png" />
+  </ItemGroup>
+  <ItemGroup>
+    <Resource Include="Resources\ic_maximize_grey600_36dp.png" />
+    <Resource Include="Resources\ic_minimize_grey600_36dp.png" />
+  </ItemGroup>
+  <ItemGroup>
+    <Resource Include="Resources\ic_cog_grey600_36dp.png" />
+  </ItemGroup>
+  <ItemGroup>
+    <Resource Include="Resources\syncing-spinner.png" />
+  </ItemGroup>
+  <ItemGroup>
+    <Resource Include="Resources\toggl-transparent.ico" />
+    <Resource Include="Resources\toggl_inactive-transparent.ico" />
+  </ItemGroup>
+  <Import Project="$(MSBuildToolsPath)\Microsoft.CSharp.targets" />
+  <PropertyGroup>
+    <PreBuildEvent>
+    </PreBuildEvent>
+  </PropertyGroup>
+  <PropertyGroup>
+    <PostBuildEvent>XCOPY $(SolutionDir)..\..\..\..\src\ui\windows\TogglDesktop\Release\TogglDesktopDLL.dll $(TargetDir) /Y
+XCOPY $(SolutionDir)..\..\..\..\src\ui\windows\TogglDesktop\TogglDesktopUpdater\bin\Release\TogglDesktopUpdater.exe $(TargetDir) /Y
+XCOPY $(SolutionDir)..\..\..\..\third_party\poco\bin\*.dll $(TargetDir) /Y
+XCOPY $(SolutionDir)..\..\..\..\third_party\openssl\out32dll\*eay32.dll $(TargetDir) /Y
+</PostBuildEvent>
+  </PropertyGroup>
+  <Import Project="..\packages\Microsoft.Bcl.Build.1.0.21\build\Microsoft.Bcl.Build.targets" Condition="Exists('..\packages\Microsoft.Bcl.Build.1.0.21\build\Microsoft.Bcl.Build.targets')" />
+  <Target Name="EnsureNuGetPackageBuildImports" BeforeTargets="PrepareForBuild">
+    <PropertyGroup>
+      <ErrorText>This project references NuGet package(s) that are missing on this computer. Enable NuGet Package Restore to download them.  For more information, see http://go.microsoft.com/fwlink/?LinkID=322105. The missing file is {0}.</ErrorText>
+    </PropertyGroup>
+    <Error Condition="!Exists('..\packages\Microsoft.Bcl.Build.1.0.21\build\Microsoft.Bcl.Build.targets')" Text="$([System.String]::Format('$(ErrorText)', '..\packages\Microsoft.Bcl.Build.1.0.21\build\Microsoft.Bcl.Build.targets'))" />
+    <Error Condition="!Exists('$(SolutionDir)\.nuget\NuGet.targets')" Text="$([System.String]::Format('$(ErrorText)', '$(SolutionDir)\.nuget\NuGet.targets'))" />
+  </Target>
+  <Import Project="$(SolutionDir)\.nuget\NuGet.targets" Condition="Exists('$(SolutionDir)\.nuget\NuGet.targets')" />
+  <!-- To modify your build process, add your task inside one of the targets below and uncomment it. 
+       Other similar extension points exist, see Microsoft.Common.targets.
+  <Target Name="BeforeBuild">
+  </Target>
+  <Target Name="AfterBuild">
+  </Target>
+  -->
 </Project>