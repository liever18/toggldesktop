﻿using System;
using System.IO;
using System.Runtime.InteropServices;
using System.Diagnostics;
using System.Threading.Tasks;
using System.Reflection;
using System.Text;
using System.Collections.Generic;

namespace TogglDesktop
{
    static class KopsikApi
    {
        private static IntPtr ctx = IntPtr.Zero;

        public const string Project = "project";
        public const string Duration = "duration";
        public const string Description = "description";

        private const string dll = "TogglDesktopDLL.dll";
        private const CharSet charset = CharSet.Ansi;
        private const CallingConvention convention = CallingConvention.Cdecl;

        private static string DecodeString(string default_encoded_text)
        {
            if (default_encoded_text == null)
            {
                return null;
            }
            byte[] b = Encoding.Default.GetBytes(default_encoded_text);
            return Encoding.UTF8.GetString(b);
        }

        private static string EncodeString(string utf8_encoded_text)
        {
            if (utf8_encoded_text == null)
            {
                return null;
            }
            byte[] b = Encoding.UTF8.GetBytes(utf8_encoded_text);
            return Encoding.Default.GetString(b);
        }

        // Models

        [StructLayout(LayoutKind.Sequential, CharSet = charset)]
        public struct KopsikTimeEntryViewItem
        {
            public Int64 DurationInSeconds;
            public string Description;
            public string ProjectAndTaskLabel;
            public string ProjectLabel;
            public string ClientLabel;
            public UInt64 WID;
            public UInt64 PID;
            public UInt64 TID;
            public string Duration;
            public string Color;
            public string GUID;
            [MarshalAs(UnmanagedType.I1)]
            public bool Billable;
            public string Tags;
            public UInt64 Started;
            public UInt64 Ended;
            public string StartTimeString;
            public string EndTimeString;
            public UInt64 UpdatedAt;
            public string DateHeader;
            public string DateDuration;
            [MarshalAs(UnmanagedType.I1)]
            public bool DurOnly;
            [MarshalAs(UnmanagedType.I1)]
            public bool IsHeader;
            public IntPtr Next;

            public KopsikTimeEntryViewItem ToUTF8()
            {
                Description = DecodeString(Description);
                ProjectAndTaskLabel = DecodeString(ProjectAndTaskLabel);
                ProjectLabel = DecodeString(ProjectLabel);
                ClientLabel = DecodeString(ClientLabel);
                Duration = DecodeString(Duration);
                Tags = DecodeString(Tags);
                DateHeader = DecodeString(DateHeader);
                DateDuration = DecodeString(DateDuration);
                return this;
            }
        }

        [StructLayout(LayoutKind.Sequential, CharSet = charset)]
        public struct KopsikAutocompleteItem
        {
            public string Text;
            public string Description;
            public string ProjectAndTaskLabel;
            public string ProjectLabel;
            public string ClientLabel;
            public string ProjectColor;
            public UInt64 TaskID;
            public UInt64 ProjectID;
            public UInt64 Type;
            public IntPtr Next;

            public override string ToString()
            {
                return this.Text;
            }

            public KopsikAutocompleteItem ToUTF8()
            {
                Text = DecodeString(Text);
                Description = DecodeString(Description);
                ProjectAndTaskLabel = DecodeString(ProjectAndTaskLabel);
                ProjectLabel = DecodeString(ProjectLabel);
                ClientLabel = DecodeString(ClientLabel);
                ProjectColor = DecodeString(ProjectColor);
                return this;
            }
        }

        [StructLayout(LayoutKind.Sequential, CharSet = charset)]
        public struct KopsikViewItem
        {
            public UInt64 ID;
            public UInt64 WID;
            public string GUID;
            public string Name;
            public IntPtr Next;
<<<<<<< HEAD

            public KopsikViewItem ToUTF8()
            {
                Name = DecodeString(Name);
                return this;
=======
            public override string ToString()
            {
                return this.Name;
>>>>>>> 448bca46
            }
        }

        [StructLayout(LayoutKind.Sequential, CharSet = charset)]
        public struct KopsikSettingsViewItem
        {
            [MarshalAs(UnmanagedType.I1)]
            public bool UseProxy;
            public string ProxyHost;
            public UInt64 ProxyPort;
            public string ProxyUsername;
            public string ProxyPassword;
            [MarshalAs(UnmanagedType.I1)]
            public bool UseIdleDetection;
            [MarshalAs(UnmanagedType.I1)]
            public bool MenubarTimer;
            [MarshalAs(UnmanagedType.I1)]
            public bool DockIcon;
            [MarshalAs(UnmanagedType.I1)]
            public bool OnTop;
            [MarshalAs(UnmanagedType.I1)]
            public bool Reminder;
            [MarshalAs(UnmanagedType.I1)]
            public bool RecordTimeline;
            [MarshalAs(UnmanagedType.I1)]
            public bool IgnoreCert;

            public KopsikSettingsViewItem ToUTF8()
            {
                ProxyHost = DecodeString(ProxyHost);
                ProxyUsername = DecodeString(ProxyUsername);
                ProxyPassword = DecodeString(ProxyPassword);
                return this;
            }
        }

        [StructLayout(LayoutKind.Sequential, CharSet = charset)]
        public struct KopsikUpdateViewItem
        {
            public string UpdateChannel;
            [MarshalAs(UnmanagedType.I1)]
            public bool IsChecking;
            [MarshalAs(UnmanagedType.I1)]
            public bool IsUpdateAvailable;
            public string URL;
            public string Version;
        }

        // Callbacks

        [UnmanagedFunctionPointer(convention)]
        private delegate void KopsikDisplayApp(
            [MarshalAs(UnmanagedType.I1)]
            bool open);

        public delegate void DisplayApp(
            bool open);

        [UnmanagedFunctionPointer(convention)]
        private delegate void KopsikDisplayError(
            string errmsg,
            [MarshalAs(UnmanagedType.I1)]
            bool user_error);

        public delegate void DisplayError(
            string errmsg,
            bool user_error);

        [UnmanagedFunctionPointer(convention)]
        private delegate void KopsikDisplayUpdate(
            [MarshalAs(UnmanagedType.I1)]
            bool open,
            ref KopsikUpdateViewItem view);

        public delegate void DisplayUpdate(
            bool open,
            KopsikUpdateViewItem view);

        [UnmanagedFunctionPointer(convention)]
        private delegate void KopsikDisplayOnlineState(
            [MarshalAs(UnmanagedType.I1)]
            bool is_online);

        public delegate void DisplayOnlineState(
            bool is_online);

        [UnmanagedFunctionPointer(convention)]
        private delegate void KopsikDisplayURL(
            string url);

        public delegate void DisplayURL(
            string url);

        [UnmanagedFunctionPointer(convention)]
        private delegate void KopsikDisplayLogin(
            [MarshalAs(UnmanagedType.I1)]
            bool open,
            UInt64 user_id);

        public delegate void DisplayLogin(
            bool open,
            UInt64 user_id);

        [UnmanagedFunctionPointer(convention)]
        private delegate void KopsikDisplayReminder(
            string title,
            string informative_text);

        public delegate void DisplayReminder(
            string title,
            string informative_text);

        [UnmanagedFunctionPointer(convention)]
        private delegate void KopsikDisplayTimeEntryList(
            [MarshalAs(UnmanagedType.I1)]
            bool open,
            IntPtr first);

        public delegate void DisplayTimeEntryList(
            bool open,
            List<KopsikTimeEntryViewItem> list);

        [UnmanagedFunctionPointer(convention)]
        private delegate void KopsikDisplayAutocomplete(
            IntPtr first);

        public delegate void DisplayAutocomplete(
            List<KopsikAutocompleteItem> list);

        [UnmanagedFunctionPointer(convention)]
        private delegate void KopsikDisplayViewItems(
            IntPtr first);

        public delegate void DisplayViewItems(
            List<KopsikViewItem> list);
        
        [UnmanagedFunctionPointer(convention)]
        private delegate void KopsikDisplayTimeEntryEditor(
            [MarshalAs(UnmanagedType.I1)]
            bool open,
            ref KopsikTimeEntryViewItem te,
            string focused_field_name);

        public delegate void DisplayTimeEntryEditor(
            bool open,
            KopsikTimeEntryViewItem te,
            string focused_field_name);

        [UnmanagedFunctionPointer(convention)]
        private delegate void KopsikDisplaySettings(
            [MarshalAs(UnmanagedType.I1)]
            bool open,
            ref KopsikSettingsViewItem settings);

        public delegate void DisplaySettings(
            bool open,
            KopsikSettingsViewItem settings);

        [UnmanagedFunctionPointer(convention)]
        private delegate void KopsikDisplayTimerState(
            IntPtr te);

        public delegate void DisplayRunningTimerState(
            KopsikTimeEntryViewItem te);

        public delegate void DisplayStoppedTimerState();

        [UnmanagedFunctionPointer(convention)]
        private delegate void KopsikDisplayIdleNotification(
            string since,
            string duration,
            UInt64 started);

        public delegate void DisplayIdleNotification(
            string since,
            string duration,
            UInt64 started);

        // Initialize/destroy an instance of the app

        [DllImport(dll, CharSet = charset, CallingConvention = convention)]
        private static extern System.IntPtr kopsik_context_init(
            string app_name,
            string app_version);

        [DllImport(dll, CharSet = charset, CallingConvention = convention)]
        private static extern void kopsik_context_clear(
            IntPtr context);

        public static void Clear()
        {
            kopsik_context_clear(ctx);
        }

        [DllImport(dll, CharSet = charset, CallingConvention = convention)]
        [return: MarshalAs(UnmanagedType.I1)]
        private static extern bool kopsik_set_environment(
            IntPtr context,
            string environment);

        // DB path must be configured from UI

        [DllImport(dll, CharSet = charset, CallingConvention = convention)]
        [return: MarshalAs(UnmanagedType.I1)]
        private static extern bool kopsik_set_db_path(
            IntPtr context,
            string path);

        // Log path must be configured from UI

        [DllImport(dll, CharSet = charset, CallingConvention = convention)]
        private static extern void kopsik_set_log_path(
            string path);

        // Log level is optional

        [DllImport(dll, CharSet = charset, CallingConvention = convention)]
        private static extern void kopsik_set_log_level(
            string level);

        // API URL can be overriden from UI. Optional

        [DllImport(dll, CharSet = charset, CallingConvention = convention)]
        private static extern System.IntPtr kopsik_set_api_url(
            IntPtr context,
            string path);

        // WebSocket URL can be overriden from UI. Optional

        [DllImport(dll, CharSet = charset, CallingConvention = convention)]
        private static extern System.IntPtr kopsik_set_websocket_url(
            string path);

        // Configure the UI callbacks. Required.

        [DllImport(dll, CharSet = charset, CallingConvention = convention)]
        private static extern void kopsik_on_app(
            IntPtr context,
            KopsikDisplayApp cb);

        [DllImport(dll, CharSet = charset, CallingConvention = convention)]
        private static extern void kopsik_on_error(
            IntPtr context,
            KopsikDisplayError cb);

        [DllImport(dll, CharSet = charset, CallingConvention = convention)]
        private static extern void kopsik_on_update(
            IntPtr context,
            KopsikDisplayUpdate cb);

        [DllImport(dll, CharSet = charset, CallingConvention = convention)]
        private static extern void kopsik_on_online_state(
            IntPtr context,
            KopsikDisplayOnlineState cb);

        [DllImport(dll, CharSet = charset, CallingConvention = convention)]
        private static extern void kopsik_on_url(
            IntPtr context,
            KopsikDisplayURL cb);

        [DllImport(dll, CharSet = charset, CallingConvention = convention)]
        private static extern void kopsik_on_login(
            IntPtr context,
            KopsikDisplayLogin cb);

        [DllImport(dll, CharSet = charset, CallingConvention = convention)]
        private static extern void kopsik_on_reminder(
            IntPtr context,
            KopsikDisplayReminder cb);

        [DllImport(dll, CharSet = charset, CallingConvention = convention)]
        private static extern void kopsik_on_time_entry_list(
            IntPtr context,
            KopsikDisplayTimeEntryList cb);

        [DllImport(dll, CharSet = charset, CallingConvention = convention)]
        private static extern void kopsik_on_time_entry_autocomplete(
            IntPtr context,
            KopsikDisplayAutocomplete cb);

        [DllImport(dll, CharSet = charset, CallingConvention = convention)]
        private static extern void kopsik_on_project_autocomplete(
            IntPtr context,
            KopsikDisplayAutocomplete cb);

        [DllImport(dll, CharSet = charset, CallingConvention = convention)]
        private static extern void kopsik_on_workspace_select(
            IntPtr context,
            KopsikDisplayViewItems cb);

        [DllImport(dll, CharSet = charset, CallingConvention = convention)]
        private static extern void kopsik_on_client_select(
            IntPtr context,
            KopsikDisplayViewItems cb);

        [DllImport(dll, CharSet = charset, CallingConvention = convention)]
        private static extern void kopsik_on_tags(
            IntPtr context,
            KopsikDisplayViewItems cb);

        [DllImport(dll, CharSet = charset, CallingConvention = convention)]
        private static extern void kopsik_on_time_entry_editor(
            IntPtr context,
            KopsikDisplayTimeEntryEditor cb);

        [DllImport(dll, CharSet = charset, CallingConvention = convention)]
        private static extern void kopsik_on_settings(
            IntPtr context,
            KopsikDisplaySettings cb);

        [DllImport(dll, CharSet = charset, CallingConvention = convention)]
        private static extern void kopsik_on_timer_state(
            IntPtr context,
            KopsikDisplayTimerState cb);

        [DllImport(dll, CharSet = charset, CallingConvention = convention)]
        private static extern void kopsik_on_idle_notification(
            IntPtr context,
            KopsikDisplayIdleNotification cb);

        // After UI callbacks are configured, start pumping UI events

        [DllImport(dll, CharSet = charset, CallingConvention = convention)]
        [return: MarshalAs(UnmanagedType.I1)]
        private static extern bool kopsik_context_start_events(
            IntPtr context);

        // User interaction with the app

        [DllImport(dll, CharSet = charset, CallingConvention = convention)]
        [return: MarshalAs(UnmanagedType.I1)]
        private static extern bool kopsik_login(
            IntPtr context,
            string email,
            string password);

        public static bool Login(string email, string password)
        {
            return kopsik_login(ctx, EncodeString(email), EncodeString(password));
        }

        [DllImport(dll, CharSet = charset, CallingConvention = convention)]
        [return: MarshalAs(UnmanagedType.I1)]
        private static extern bool kopsik_google_login(
            IntPtr context,
            string access_token);

        public static bool GoogleLogin(string access_token)
        {
            return kopsik_google_login(ctx, access_token);
        }

        [DllImport(dll, CharSet = charset, CallingConvention = convention)]
        private static extern void kopsik_password_forgot(
            IntPtr context);

        public static void PasswordForgot()
        {
            kopsik_password_forgot(ctx);
        }

        [DllImport(dll, CharSet = charset, CallingConvention = convention)]
        private static extern void kopsik_open_in_browser(
            IntPtr context);

        public static void OpenInBrowser()
        {
            kopsik_open_in_browser(ctx);
        }

        [DllImport(dll, CharSet = charset, CallingConvention = convention)]
        private static extern void kopsik_get_support(
            IntPtr context);

        [DllImport(dll, CharSet = charset, CallingConvention = convention)]
        [return: MarshalAs(UnmanagedType.I1)]
        private static extern bool kopsik_feedback_send(
            IntPtr context,
            string topic,
            string details,
            string filename);

        public static bool SendFeedback(
            string topic,
            string details,
            string filename)
        {
            return kopsik_feedback_send(ctx,
                EncodeString(topic), EncodeString(details), EncodeString(filename));
        }

        [DllImport(dll, CharSet = charset, CallingConvention = convention)]
        [return: MarshalAs(UnmanagedType.I1)]
        private static extern void kopsik_about(
            IntPtr context);

        public static void About()
        {
            kopsik_about(ctx);
        }

        [DllImport(dll, CharSet = charset, CallingConvention = convention)]
        [return: MarshalAs(UnmanagedType.I1)]
        private static extern bool kopsik_view_time_entry_list(
            IntPtr context);

        public static bool ViewTimeEntryList()
        {
            return kopsik_view_time_entry_list(ctx);
        }

        [DllImport(dll, CharSet = charset, CallingConvention = convention)]
        private static extern void kopsik_edit(
            IntPtr context,
            string guid,
            [MarshalAs(UnmanagedType.I1)]
            bool edit_running_time_entry,
            string focused_field_name);

        public static void Edit(
            string guid,
            bool edit_running_time_entry,
            string focused_field_name)
        {
            kopsik_edit(ctx, guid, edit_running_time_entry, focused_field_name);
        }

        [DllImport(dll, CharSet = charset, CallingConvention = convention)]
        private static extern void kopsik_edit_preferences(
            IntPtr context);

        public static void EditPreferences()
        {
            kopsik_edit_preferences(ctx);
        }

        [DllImport(dll, CharSet = charset, CallingConvention = convention)]
        [return: MarshalAs(UnmanagedType.I1)]
        private static extern bool kopsik_continue(
            IntPtr context,
            string guid);

        public static bool Continue(string guid)
        {
            return kopsik_continue(ctx, guid);
        }

        [DllImport(dll, CharSet = charset, CallingConvention = convention)]
        [return: MarshalAs(UnmanagedType.I1)]
        private static extern bool kopsik_continue_latest(
            IntPtr context);

        public static bool ContinueLatest()
        {
            return kopsik_continue_latest(ctx);
        }

        [DllImport(dll, CharSet = charset, CallingConvention = convention)]
        [return: MarshalAs(UnmanagedType.I1)]
        private static extern bool kopsik_delete_time_entry(
            IntPtr context,
            string guid);

        public static bool DeleteTimeEntry(string guid)
        {
            return kopsik_delete_time_entry(ctx, guid);
        }

        [DllImport(dll, CharSet = charset, CallingConvention = convention)]
        [return: MarshalAs(UnmanagedType.I1)]
        private static extern bool kopsik_set_time_entry_duration(
            IntPtr context,
            string guid,
            string value);

        public static bool SetTimeEntryDuration(string guid, string value)
        {
            return kopsik_set_time_entry_duration(ctx, guid, EncodeString(value));
        }

        [DllImport(dll, CharSet = charset, CallingConvention = convention)]
        [return: MarshalAs(UnmanagedType.I1)]
        private static extern bool kopsik_set_time_entry_project(
            IntPtr context,
            string guid,
            UInt64 task_id,
            UInt64 project_id,
            string project_guid);

        public static bool SetTimeEntryProject(
            string guid,
            UInt64 task_id,
            UInt64 project_id,
            string project_guid)
        {
            return kopsik_set_time_entry_project(ctx,
                guid, task_id, project_id, project_guid);
        }

        [DllImport(dll, CharSet = charset, CallingConvention = convention)]
        [return: MarshalAs(UnmanagedType.I1)]
        private static extern bool kopsik_set_time_entry_start_iso_8601(
            IntPtr context,
            string guid,
            string value);

        public static bool SetTimeEntryStart(string guid, string value)
        {
            return kopsik_set_time_entry_start_iso_8601(ctx, guid, EncodeString(value));
        }

        [DllImport(dll, CharSet = charset, CallingConvention = convention)]
        [return: MarshalAs(UnmanagedType.I1)]
        private static extern bool kopsik_set_time_entry_end_iso_8601(
            IntPtr context,
            string guid,
            string value);

        public static bool SetTimeEntryEnd(string guid, string value)
        {
            return kopsik_set_time_entry_end_iso_8601(ctx, guid, EncodeString(value));
        }

        [DllImport(dll, CharSet = charset, CallingConvention = convention)]
        [return: MarshalAs(UnmanagedType.I1)]
        private static extern bool kopsik_set_time_entry_tags(
            IntPtr context,
            string guid,
            string value);

        public static bool SetTimeEntryTags(string guid, string value)
        {
            return kopsik_set_time_entry_tags(ctx, guid, EncodeString(value));
        }

        [DllImport(dll, CharSet = charset, CallingConvention = convention)]
        [return: MarshalAs(UnmanagedType.I1)]
        private static extern bool kopsik_set_time_entry_billable(
            IntPtr context,
            string guid,
            [MarshalAs(UnmanagedType.I1)]
            bool billable);

        public static bool SetTimeEntryBillable(string guid, bool billable)
        {
            return kopsik_set_time_entry_billable(ctx, guid, billable);
        }

        [DllImport(dll, CharSet = charset, CallingConvention = convention)]
        [return: MarshalAs(UnmanagedType.I1)]
        private static extern bool kopsik_set_time_entry_description(
            IntPtr context,
            string guid,
            string value);

        public static bool SetTimeEntryDescription(string guid, string value)
        {
            return kopsik_set_time_entry_description(ctx, guid, EncodeString(value));
        }

        [DllImport(dll, CharSet = charset, CallingConvention = convention)]
        [return: MarshalAs(UnmanagedType.I1)]
        private static extern bool kopsik_stop(
            IntPtr context);

        public static bool Stop()
        {
            return kopsik_stop(ctx);
        }

        [DllImport(dll, CharSet = charset, CallingConvention = convention)]
        [return: MarshalAs(UnmanagedType.I1)]
        private static extern bool kopsik_stop_running_time_entry_at(
            IntPtr context,
            UInt64 at);

        public static bool StopRunningTimeEntryAt(UInt64 at)
        {
            return kopsik_stop_running_time_entry_at(ctx, at);
        }

        [DllImport(dll, CharSet = charset, CallingConvention = convention)]
        [return: MarshalAs(UnmanagedType.I1)]
        private static extern bool kopsik_set_settings(
            IntPtr context,
            [MarshalAs(UnmanagedType.I1)]
            bool use_idle_detection,
            [MarshalAs(UnmanagedType.I1)]
            bool menubar_timer,
            [MarshalAs(UnmanagedType.I1)]
            bool dock_icon,
            [MarshalAs(UnmanagedType.I1)]
            bool on_top,
            [MarshalAs(UnmanagedType.I1)]
            bool reminder,
            [MarshalAs(UnmanagedType.I1)]
            bool ignore_cert);

        public static bool SetSettings(
            bool use_idle_detection,
            bool menubar_timer,
            bool dock_icon,
            bool on_top,
            bool reminder,
            bool ignore_cert)
        {
            return kopsik_set_settings(
                ctx,
                use_idle_detection,
                menubar_timer,
                dock_icon,
                on_top,
                reminder,
                ignore_cert);
        }

        [DllImport(dll, CharSet = charset, CallingConvention = convention)]
        [return: MarshalAs(UnmanagedType.I1)]
        private static extern bool kopsik_set_proxy_settings(
            IntPtr context,
            [MarshalAs(UnmanagedType.I1)]
            bool use_proxy,
            string proxy_host,
            UInt64 proxy_port,
            string proxy_username,
            string proxy_password);

        public static bool SetProxySettings(
            bool use_proxy,
            string proxy_host,
            UInt64 proxy_port,
            string proxy_username,
            string proxy_password)
        {
            return kopsik_set_proxy_settings(ctx,
                use_proxy,
                EncodeString(proxy_host),
                proxy_port,
                EncodeString(proxy_username),
                EncodeString(proxy_password));
        }
 
        [DllImport(dll, CharSet = charset, CallingConvention = convention)]
        [return: MarshalAs(UnmanagedType.I1)]
        private static extern bool kopsik_logout(
            IntPtr context);

        public static bool Logout()
        {
            return kopsik_logout(ctx);
        }

        [DllImport(dll, CharSet = charset, CallingConvention = convention)]
        [return: MarshalAs(UnmanagedType.I1)]
        private static extern bool kopsik_clear_cache(
            IntPtr context);

        public static bool ClearCache()
        {
            return kopsik_clear_cache(ctx);
        }

        [DllImport(dll, CharSet = charset, CallingConvention = convention)]
        [return: MarshalAs(UnmanagedType.I1)]
        private static extern bool kopsik_start(
            IntPtr context,
            string description,
            string duration,
            UInt64 task_id,
            UInt64 project_id);

        public static bool Start(
            string description,
            string duration,
            UInt64 task_id,
            UInt64 project_id)
        {
            return kopsik_start(ctx,
                EncodeString(description),
                EncodeString(duration),
                task_id,
                project_id);
        }

        [DllImport(dll, CharSet = charset, CallingConvention = convention)]
        [return: MarshalAs(UnmanagedType.I1)]
        private static extern bool kopsik_add_project(
            IntPtr context,
            string time_entry_guid,
            UInt64 workspace_id,
            UInt64 client_id,
            string project_name,
            [MarshalAs(UnmanagedType.I1)]
            bool is_private);

        public static bool AddProject(
            string time_entry_guid,
            UInt64 workspace_id,
            UInt64 client_id,
            string project_name,
            bool is_private)
        {
            return kopsik_add_project(ctx,
                time_entry_guid,
                workspace_id,
                client_id,
                EncodeString(project_name),
                is_private);
        }

        [DllImport(dll, CharSet = charset, CallingConvention = convention)]
        [return: MarshalAs(UnmanagedType.I1)]
        private static extern bool kopsik_set_update_channel(
            IntPtr context,
            string update_channel);

        public static bool SetUpdateChannel(string channel)
        {
            return kopsik_set_update_channel(ctx, channel);
        }

        [DllImport(dll, CharSet = charset, CallingConvention = convention)]
        private static extern bool kopsik_user_can_see_billable_flag(
            IntPtr context,
            string time_entry_guid,
            ref bool can_see);

        public static bool CanUserSeeBillableFlag(
            string time_entry_guid,
            ref bool can_see)
        {
                return kopsik_user_can_see_billable_flag(ctx, 
                    time_entry_guid, ref can_see);
        }

        [DllImport(dll, CharSet = charset, CallingConvention = convention)]
        private static extern bool kopsik_user_can_add_projects(
            IntPtr context,
            UInt64 workspace_id,
            ref bool can_add);

        public static bool CanUserAddProjects(
            UInt64 workspace_id,
            ref bool can_add)
        {
                return kopsik_user_can_add_projects(ctx, workspace_id, ref can_add);
        }

        [DllImport(dll, CharSet = charset, CallingConvention = convention)]
        private static extern void kopsik_sync(
            IntPtr context);

        public static void Sync()
        {
            kopsik_sync(ctx);
        }

        [DllImport(dll, CharSet = charset, CallingConvention = convention)]
        private static extern void kopsik_timeline_toggle_recording(
            IntPtr context);

        public static void ToggleTimelineRecording()
        {
            kopsik_timeline_toggle_recording(ctx);
        }

        [DllImport(dll, CharSet = charset, CallingConvention = convention)]
        private static extern void kopsik_set_sleep(
            IntPtr context);

        public static void SetSleep()
        {
            kopsik_set_sleep(ctx);
        }

        [DllImport(dll, CharSet = charset, CallingConvention = convention)]
        private static extern void kopsik_set_wake(
            IntPtr context);

        public static void SetWake()
        {
            kopsik_set_wake(ctx);
        }

        [DllImport(dll, CharSet = charset, CallingConvention = convention)]
        private static extern void kopsik_set_idle_seconds(
            IntPtr context,
            UInt64 idle_seconds);

        public static void SetIdleSeconds(UInt64 idle_seconds)
        {
            kopsik_set_idle_seconds(ctx, idle_seconds);
        }

        // Shared helpers

        [DllImport(dll, CharSet = charset, CallingConvention = convention)]
        [return: MarshalAs(UnmanagedType.I1)]
        private static extern bool kopsik_parse_time(
            string input,
            ref int hours,
            ref int minutes);

        public static bool ParseTime(
            string input,
            ref int hours,
            ref int minutes)
        {
            return kopsik_parse_time(input, ref hours, ref minutes);
        }

        [DllImport(dll, CharSet = charset, CallingConvention = convention)]
        private static extern void kopsik_format_duration_in_seconds_hhmmss(
            Int64 duration_in_seconds,
            StringBuilder sb,
            int max_strlen);

        public static string FormatDurationInSecondsHHMMSS(Int64 duration_in_seconds)
        {
            const int duration_len = 20;
            StringBuilder sb = new StringBuilder(duration_len);
            kopsik_format_duration_in_seconds_hhmmss(
                duration_in_seconds, sb, duration_len);
            return sb.ToString();
        }

        [DllImport(dll, CharSet = charset, CallingConvention = convention)]
        private static extern void kopsik_format_duration_in_seconds_hhmm(
            Int64 duration_in_seconds,
            StringBuilder sb,
            int max_strlen);

        [DllImport(dll, CharSet = charset, CallingConvention = convention)]
        [return: MarshalAs(UnmanagedType.I1)]
        private static extern bool kopsik_format_duration_in_seconds_pretty_hhmm(
            Int64 duration_in_seconds,
            StringBuilder sb,
            int max_strlen);

        [DllImport(dll, CharSet = charset, CallingConvention = convention)]
        private static extern Int64 kopsik_parse_duration_string_into_seconds(
            string duration_string);

        [DllImport(dll, CharSet = charset, CallingConvention = convention)]
        private static extern void kopsik_debug(
            string text);

        [DllImport(dll, CharSet = charset, CallingConvention = convention)]
        private static extern void kopsik_check_view_item_size(
    		int time_entry_view_item_size,
		    int autocomplete_view_item_size,
		    int view_item_size,
		    int settings_size,
            int update_view_item_size);

        // Events for C#

        public static event DisplayApp OnApp = delegate { };
        public static event DisplayError OnError = delegate { };
        public static event DisplayUpdate OnUpdate = delegate { };
        public static event DisplayOnlineState OnOnlineState = delegate { };
        public static event DisplayLogin OnLogin = delegate { };
        public static event DisplayReminder OnReminder = delegate { };
        public static event DisplayTimeEntryList OnTimeEntryList = delegate { };
        public static event DisplayAutocomplete OnTimeEntryAutocomplete = delegate { };
        public static event DisplayAutocomplete OnProjectAutocomplete = delegate { };
        public static event DisplayTimeEntryEditor OnTimeEntryEditor = delegate { };
        public static event DisplayViewItems OnWorkspaceSelect = delegate { };
        public static event DisplayViewItems OnClientSelect = delegate { };
        public static event DisplayViewItems OnTags = delegate { };
        public static event DisplaySettings OnSettings = delegate { };
        public static event DisplayRunningTimerState OnRunningTimerState = delegate { };
        public static event DisplayStoppedTimerState OnStoppedTimerState = delegate { };
        public static event DisplayURL OnURL = delegate { };
        public static event DisplayIdleNotification OnIdleNotification = delegate { };

        // Start

        public static bool Start(string version)
        {
            ctx = kopsik_context_init("windows_native_app", version);

            kopsik_check_view_item_size(
                Marshal.SizeOf(new KopsikTimeEntryViewItem()),
                Marshal.SizeOf(new KopsikAutocompleteItem()),
                Marshal.SizeOf(new KopsikViewItem()),
                Marshal.SizeOf(new KopsikSettingsViewItem()),
                Marshal.SizeOf(new KopsikUpdateViewItem()));

            // Wire up events
            kopsik_on_app(ctx, delegate(bool open)
            {
                OnApp(open);
            });

            kopsik_on_error(ctx, delegate(string errmsg, bool user_error)
            {
                OnError(DecodeString(errmsg), user_error);
            });

            kopsik_on_update(ctx, delegate(bool open, ref KopsikUpdateViewItem view)
            {
                OnUpdate(open, view);
            });

            kopsik_on_online_state(ctx, delegate(bool is_online)
            {
                OnOnlineState(is_online);
            });

            kopsik_on_login(ctx, delegate(bool open, UInt64 user_id)
            {
                OnLogin(open, user_id);
            });

            kopsik_on_reminder(ctx, delegate(string title, string informative_text)
            {
                OnReminder(DecodeString(title), DecodeString(informative_text));
            });

            kopsik_on_time_entry_list(ctx, delegate(bool open, IntPtr first)
            {
                OnTimeEntryList(open, ConvertToTimeEntryList(first));
            });

            kopsik_on_time_entry_autocomplete(ctx, delegate(IntPtr first)
            {
                OnTimeEntryAutocomplete(ConvertToAutocompleteList(first));
            });

            kopsik_on_project_autocomplete(ctx, delegate(IntPtr first)
            {
                OnProjectAutocomplete(ConvertToAutocompleteList(first));
            });

            kopsik_on_time_entry_editor(ctx, delegate(
                bool open,
                ref KopsikTimeEntryViewItem te,
                string focused_field_name)
            {
                OnTimeEntryEditor(open, te.ToUTF8(), focused_field_name);
            });

            kopsik_on_workspace_select(ctx, delegate(IntPtr first)
            {
                OnWorkspaceSelect(ConvertToViewItemList(first));
            });

            kopsik_on_client_select(ctx, delegate(IntPtr first)
            {
                OnClientSelect(ConvertToViewItemList(first));
            });

            kopsik_on_tags(ctx, delegate(IntPtr first)
            {
                OnTags(ConvertToViewItemList(first));
            });

            kopsik_on_settings(ctx, delegate(bool open, ref KopsikSettingsViewItem settings)
            {
                OnSettings(open, settings.ToUTF8());
            });

            kopsik_on_timer_state(ctx, delegate(IntPtr te)
            {
                if (te == IntPtr.Zero)
                {
                    OnStoppedTimerState();
                    return;
                }
                KopsikTimeEntryViewItem view =
                    (KopsikTimeEntryViewItem)Marshal.PtrToStructure(
                    te, typeof(KopsikTimeEntryViewItem));
                OnRunningTimerState(view.ToUTF8());
            });

            kopsik_on_url(ctx, delegate(string url)
            {
                OnURL(url);
            });

            kopsik_on_idle_notification(ctx, delegate(
                string since, string duration, UInt64 started)
            {
                OnIdleNotification(DecodeString(since), DecodeString(duration), started);
            });

            // FIXME: Get environment from app settings
            kopsik_set_environment(ctx, "development");

            // Configure log, db path
            string path = Path.Combine(Environment.GetFolderPath(
                Environment.SpecialFolder.ApplicationData), "Kopsik");
            System.IO.Directory.CreateDirectory(path);
            string log_path = Path.Combine(path, "kopsik.log");
            kopsik_set_log_path(log_path);
            kopsik_set_log_level("debug");
            string databasePath = Path.Combine(path, "kopsik.db");
            if (!kopsik_set_db_path(ctx, databasePath))
            {
                throw new System.Exception("Failed to initialize database at " + databasePath);
            }

            // Start pumping UI events
            return kopsik_context_start_events(ctx);
        }

        public static List<KopsikViewItem> ConvertToViewItemList(IntPtr first)
        {
            List<KopsikViewItem> list = new List<KopsikViewItem>();
            if (IntPtr.Zero == first)
            {
                return list;
            }
            KopsikViewItem n = (KopsikViewItem)Marshal.PtrToStructure(
                first, typeof(KopsikViewItem));
            while (true)
            {
                list.Add(n.ToUTF8());
                if (n.Next == IntPtr.Zero)
                {
                    break;
                }
                n = (KopsikViewItem)Marshal.PtrToStructure(
                    n.Next, typeof(KopsikViewItem));
            };
            return list;
        }

        private static List<KopsikAutocompleteItem> ConvertToAutocompleteList(IntPtr first)
        {
            List<KopsikAutocompleteItem> list = new List<KopsikAutocompleteItem>();
            if (IntPtr.Zero == first)
            {
                return list;
            }
            KopsikAutocompleteItem n = (KopsikAutocompleteItem)Marshal.PtrToStructure(
                first, typeof(KopsikAutocompleteItem));
            while (true)
            {
                list.Add(n.ToUTF8());
                if (n.Next == IntPtr.Zero)
                {
                    break;
                }
                n = (KopsikAutocompleteItem)Marshal.PtrToStructure(
                    n.Next, typeof(KopsikAutocompleteItem));
            };
            return list;
        }

        private static List<KopsikTimeEntryViewItem> ConvertToTimeEntryList(IntPtr first)
        {
            List<KopsikTimeEntryViewItem> list = new List<KopsikTimeEntryViewItem>();
            if (IntPtr.Zero == first)
            {
                return list;
            }
            KopsikTimeEntryViewItem n = (KopsikTimeEntryViewItem)Marshal.PtrToStructure(
                first, typeof(KopsikTimeEntryViewItem));

            while (true)
            {
                list.Add(n.ToUTF8());
                if (n.Next == IntPtr.Zero)
                {
                    break;
                }
                n = (KopsikTimeEntryViewItem)Marshal.PtrToStructure(
                    n.Next, typeof(KopsikTimeEntryViewItem));
            };
            return list;
        }

        private static readonly DateTime UnixEpoch =
            new DateTime(1970, 1, 1, 0, 0, 0, DateTimeKind.Local);

        public static DateTime DateTimeFromUnix(UInt64 unix_seconds)
        {
            return UnixEpoch.AddSeconds(unix_seconds);
        }

        public static void NewError(string errmsg, bool user_error)
        {
            OnError(errmsg, user_error);
        }

    }
}<|MERGE_RESOLUTION|>--- conflicted
+++ resolved
@@ -126,17 +126,16 @@
             public string GUID;
             public string Name;
             public IntPtr Next;
-<<<<<<< HEAD
 
             public KopsikViewItem ToUTF8()
             {
                 Name = DecodeString(Name);
                 return this;
-=======
+            }
+
             public override string ToString()
             {
-                return this.Name;
->>>>>>> 448bca46
+                return Name;
             }
         }
 
