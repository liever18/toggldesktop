--- conflicted
+++ resolved
@@ -1,950 +1,949 @@
-﻿
-using System;
-using System.Collections.Generic;
-using System.Diagnostics;
-using System.Linq;
-using System.Windows;
-using System.Windows.Controls;
-using System.Windows.Forms;
-using System.Windows.Input;
-using System.Windows.Media;
-using System.Windows.Threading;
-using TogglDesktop.AutoCompletion;
-using TogglDesktop.AutoCompletion.Implementation;
-using KeyEventArgs = System.Windows.Input.KeyEventArgs;
-using TextBox = System.Windows.Controls.TextBox;
-
-namespace TogglDesktop.WPF
-{
-    /// <summary>
-    /// Interaction logic for TimeEntryEditViewController.xaml
-    /// </summary>
-    public partial class TimeEntryEditViewController
-    {
-        private Toggl.TimeEntry timeEntry;
-        private bool isInNewProjectMode = true;
-        private bool isInNewClientMode = true;
-        private List<Toggl.AutocompleteItem> projects;
-        private List<Toggl.Model> clients;
-        private List<Toggl.Model> workspaces;
-        private ulong selectedWorkspaceId;
-        private string selectedWorkspaceName;
-        private string selectedClientGUID;
-        private string selectedClientName;
-
-        public TimeEntryEditViewController()
-        {
-            this.DataContext = this;
-            InitializeComponent();
-
-            Toggl.OnLogin += this.onLogin;
-            Toggl.OnTimeEntryEditor += this.onTimeEntryEditor;
-            Toggl.OnTimeEntryAutocomplete += this.onTimeEntryAutocomplete;
-            Toggl.OnProjectAutocomplete += this.onProjectAutocomplete;
-            Toggl.OnClientSelect += this.onClientSelect;
-            Toggl.OnTags += this.onTags;
-            Toggl.OnWorkspaceSelect += this.onWorkspaceSelect;
-        }
-
-        private void onLogin(bool open, ulong userId)
-        {
-            this.timeEntry = new Toggl.TimeEntry();
-            this.projects = null;
-            this.clients = null;
-            this.workspaces = null;
-        }
-
-        #region helper methods
-
-        private bool invoke(Action action)
-        {
-            if (this.Dispatcher.CheckAccess())
-                return false;
-            this.Dispatcher.Invoke(action);
-            return true;
-        }
-
-        private bool hasTimeEntry()
-        {
-            return this.timeEntry.GUID != null;
-        }
-
-        #endregion
-
-        #region fill with data
-
-        #region from time entry
-
-        private void onTimeEntryEditor(bool open, Toggl.TimeEntry timeEntry, string focusedFieldName)
-        {
-            if (this.invoke(() => this.onTimeEntryEditor(open, timeEntry, focusedFieldName)))
-                return;
-
-            this.timeEntry = timeEntry;
-
-            var isCurrentlyRunning = timeEntry.DurationInSeconds < 0;
-
-            this.endTimeTextBox.IsEnabled = !isCurrentlyRunning;
-
-            if (open)
-            {
-                this.descriptionTextBox.SetText(timeEntry.Description);
-                this.durationTextBox.Text = timeEntry.Duration;
-                setTime(this.startTimeTextBox, timeEntry.StartTimeString);
-                setTime(this.endTimeTextBox, timeEntry.EndTimeString);
-                this.projectTextBox.SetText(timeEntry.ProjectLabel);
-                this.clientTextBox.SetText(timeEntry.ClientLabel);
-                this.startDatePicker.SelectedDate = Toggl.DateTimeFromUnix(timeEntry.Started);
+﻿
+using System;
+using System.Collections.Generic;
+using System.Diagnostics;
+using System.Linq;
+using System.Windows;
+using System.Windows.Controls;
+using System.Windows.Forms;
+using System.Windows.Input;
+using System.Windows.Media;
+using System.Windows.Threading;
+using TogglDesktop.AutoCompletion;
+using TogglDesktop.AutoCompletion.Implementation;
+using KeyEventArgs = System.Windows.Input.KeyEventArgs;
+using TextBox = System.Windows.Controls.TextBox;
+
+namespace TogglDesktop.WPF
+{
+    /// <summary>
+    /// Interaction logic for TimeEntryEditViewController.xaml
+    /// </summary>
+    public partial class TimeEntryEditViewController
+    {
+        private Toggl.TimeEntry timeEntry;
+        private bool isInNewProjectMode = true;
+        private bool isInNewClientMode = true;
+        private List<Toggl.AutocompleteItem> projects;
+        private List<Toggl.Model> clients;
+        private List<Toggl.Model> workspaces;
+        private ulong selectedWorkspaceId;
+        private string selectedWorkspaceName;
+        private string selectedClientGUID;
+        private string selectedClientName;
+
+        public TimeEntryEditViewController()
+        {
+            this.DataContext = this;
+            InitializeComponent();
+
+            Toggl.OnLogin += this.onLogin;
+            Toggl.OnTimeEntryEditor += this.onTimeEntryEditor;
+            Toggl.OnTimeEntryAutocomplete += this.onTimeEntryAutocomplete;
+            Toggl.OnProjectAutocomplete += this.onProjectAutocomplete;
+            Toggl.OnClientSelect += this.onClientSelect;
+            Toggl.OnTags += this.onTags;
+            Toggl.OnWorkspaceSelect += this.onWorkspaceSelect;
+        }
+
+        private void onLogin(bool open, ulong userId)
+        {
+            this.timeEntry = new Toggl.TimeEntry();
+            this.projects = null;
+            this.clients = null;
+            this.workspaces = null;
+        }
+
+        #region helper methods
+
+        private bool invoke(Action action)
+        {
+            if (this.Dispatcher.CheckAccess())
+                return false;
+            this.Dispatcher.Invoke(action);
+            return true;
+        }
+
+        private bool hasTimeEntry()
+        {
+            return this.timeEntry.GUID != null;
+        }
+
+        #endregion
+
+        #region fill with data
+
+        #region from time entry
+
+        private void onTimeEntryEditor(bool open, Toggl.TimeEntry timeEntry, string focusedFieldName)
+        {
+            if (this.invoke(() => this.onTimeEntryEditor(open, timeEntry, focusedFieldName)))
+                return;
+
+            this.timeEntry = timeEntry;
+
+            var isCurrentlyRunning = timeEntry.DurationInSeconds < 0;
+
+            this.endTimeTextBox.IsEnabled = !isCurrentlyRunning;
+
+            if (open)
+            {
+                this.descriptionTextBox.SetText(timeEntry.Description);
+                this.durationTextBox.Text = timeEntry.Duration;
+                setTime(this.startTimeTextBox, timeEntry.StartTimeString);
+                setTime(this.endTimeTextBox, timeEntry.EndTimeString);
+                this.projectTextBox.SetText(timeEntry.ProjectLabel);
+                this.clientTextBox.SetText(timeEntry.ClientLabel);
+                this.startDatePicker.SelectedDate = Toggl.DateTimeFromUnix(timeEntry.Started);
+            }
+            else
+            {
+                setTextIfUnfocused(this.descriptionTextBox, timeEntry.Description);
+                setTextIfUnfocused(this.durationTextBox, timeEntry.Duration);
+                setTimeIfUnfocused(this.startTimeTextBox, timeEntry.StartTimeString);
+                setTimeIfUnfocused(this.endTimeTextBox, timeEntry.EndTimeString);
+                setTextIfUnfocused(this.projectTextBox, timeEntry.ProjectLabel);
+
+                if (!this.startDatePicker.IsFocused)
+                    this.startDatePicker.SelectedDate = Toggl.DateTimeFromUnix(timeEntry.Started);
+            }
+
+            if (isCurrentlyRunning)
+            {
+                this.endTimeTextBox.Text = "";
+            }
+
+            this.billableCheckBox.Visibility = timeEntry.CanSeeBillable ? Visibility.Visible : Visibility.Collapsed;
+            this.billableCheckBox.IsChecked = timeEntry.Billable;
+
+            if (timeEntry.UpdatedAt > 0)
+            {
+                var updatedAt = Toggl.DateTimeFromUnix(timeEntry.UpdatedAt);
+                this.lastUpdatedText.Text = "Last update " + updatedAt.ToShortDateString() + " at " + updatedAt.ToLongTimeString();
+                this.lastUpdatedText.Visibility = Visibility.Visible;
+            }
+            else
+            {
+                this.lastUpdatedText.Visibility = Visibility.Collapsed;
+            }
+
+            this.tagList.Clear(open);
+            if(timeEntry.Tags != null)
+                this.tagList.AddTags(timeEntry.Tags.Split(new[] { Toggl.TagSeparator }, StringSplitOptions.RemoveEmptyEntries));
+            this.updateTagListEmptyText();
+
+            if (this.isInNewProjectMode)
+                this.disableNewProjectMode();
+
+            this.projectColorCircle.Background = new SolidColorBrush(getProjectColor(timeEntry.Color));
+
+            this.selectedWorkspaceId = timeEntry.WID;
+            this.selectedWorkspaceName = timeEntry.WorkspaceName;
+
+            if (timeEntry.CanAddProjects)
+            {
+                this.newProjectButton.Visibility = Visibility.Visible;
+                this.projectAddButtonColumn.Width = GridLength.Auto;
+                this.projectAddButtonColumn.SharedSizeGroup = "AddButtons";
+            }
+            else
+            {
+                this.newProjectButton.Visibility = Visibility.Hidden;
+                this.projectAddButtonColumn.Width = new GridLength(0);
+                this.projectAddButtonColumn.SharedSizeGroup = null;
+            }
+
+        }
+
+        private static Color getProjectColor(string colorString)
+        {
+            var projectColourString = string.IsNullOrEmpty(colorString) ? "#999999" : colorString;
+            var projectColor = (Color)(ColorConverter.ConvertFromString(projectColourString) ?? Color.FromRgb(153, 153, 153));
+            return projectColor;
+        }
+
+        private static void setTime(TextBox textBox, string time)
+        {
+            textBox.Text = time;
+            textBox.Tag = time;
+        }
+
+        private static void setTimeIfUnfocused(TextBox textBox, string time)
+        {
+            if (textBox.IsFocused)
+                return;
+            textBox.Text = time;
+            textBox.Tag = time;
+        }
+
+        private static void setTextIfUnfocused(TextBox textBox, string text)
+        {
+            if (textBox.IsFocused)
+                return;
+            textBox.Text = text;
+        }
+
+        private static void setTextIfUnfocused(ExtendedTextBox textBox, string text)
+        {
+            if (textBox.IsFocused)
+                return;
+            textBox.SetText(text);
+        }
+
+        #endregion
+
+        #region duration auto update
+
+        private void durationUpdateTimerTick(object sender, EventArgs eventArgs)
+        {
+            if (!this.hasTimeEntry() || this.timeEntry.DurationInSeconds >= 0)
+                return;
+
+            if (this.durationTextBox.IsFocused)
+                return;
+
+            var s = Toggl.FormatDurationInSecondsHHMMSS(this.timeEntry.DurationInSeconds);
+            if (this.durationTextBox.Text != s)
+            {
+                this.durationTextBox.Text = s;
+            }
+        }
+
+        #endregion
+
+        private void onTimeEntryAutocomplete(List<Toggl.AutocompleteItem> list)
+        {
+            this.descriptionAutoComplete.SetController(AutoCompleteControllers.ForDescriptions(list));
+        }
+
+        private void onProjectAutocomplete(List<Toggl.AutocompleteItem> list)
+        {
+            this.projects = list;
+
+            this.tryUpdatingProjectAutoComplete();
+        }
+
+        private void onClientSelect(List<Toggl.Model> list)
+        {
+            this.clients = list;
+
+            this.tryUpdatingClientAutoComplete();
+            this.tryUpdatingProjectAutoComplete();
+        }
+
+        private void tryUpdatingProjectAutoComplete()
+        {
+            if (this.projects == null || this.clients == null || this.workspaces == null)
+                return;
+
+            this.projectAutoComplete.SetController(
+                AutoCompleteControllers.ForProjects(this.projects, this.clients, this.workspaces)
+                );
+        }
+        private void tryUpdatingClientAutoComplete()
+        {
+            if (this.clients == null || this.workspaces == null)
+                return;
+
+            this.clientAutoComplete.SetController(
+                AutoCompleteControllers.ForClients(this.clients, this.workspaces)
+                );
+        }
+
+        private void onTags(List<Toggl.Model> list)
+        {
+            this.tagList.SetKnownTags(list.Select(m => m.Name));
+        }
+
+        private void onWorkspaceSelect(List<Toggl.Model> list)
+        {
+            this.workspaces = list;
+            this.workspaceAutoComplete.SetController(AutoCompleteControllers.ForWorkspaces(list));
+
+            this.tryUpdatingClientAutoComplete();
+            this.tryUpdatingProjectAutoComplete();
+        }
+
+        #endregion
+
+        #region change data
+
+        #region time and date
+
+        private void startTimeTextBox_OnLostKeyboardFocus(object sender, RoutedEventArgs e)
+        {
+            this.setTimeEntryTimeIfChanged(this.startTimeTextBox, Toggl.SetTimeEntryStart, "start time");
+        }
+
+        private void endTimeTextBox_OnLostKeyboardFocus(object sender, RoutedEventArgs e)
+        {
+            this.setTimeEntryTimeIfChanged(this.endTimeTextBox, Toggl.SetTimeEntryEnd, "end time");
+        }
+
+        private void durationTextBox_OnLostKeyboardFocus(object sender, RoutedEventArgs e)
+        {
+            this.setTimeEntryTimeIfChanged(this.durationTextBox, Toggl.SetTimeEntryDuration, "duration");
+        }
+
+        private void setTimeEntryTimeIfChanged(TextBox textBox, Func<string, string, bool> apiCall, string timeType)
+        {
+            if (!this.hasTimeEntry())
+            {
+                Console.WriteLine("Cannot apply " + timeType + " change: No time entry.");
+                return;
+            }
+
+            var before = textBox.Tag as string;
+            var now = textBox.Text;
+            if (before == now)
+                return;
+
+            apiCall(this.timeEntry.GUID, now);
+        }
+
+        private void startDatePicker_OnLostKeyboardFocus(object sender, KeyboardFocusChangedEventArgs e)
+        {
+            this.applyDateChangeOrReset();
+        }
+
+        private void startDatePicker_OnLostFocus(object sender, RoutedEventArgs e)
+        {
+            this.applyDateChangeOrReset();
+        }
+
+        private void applyDateChangeOrReset()
+        {
+            if (!this.hasTimeEntry())
+            {
+                Console.WriteLine("Cannot apply date change: No time entry.");
+                return;
+            }
+            if (!this.startDatePicker.SelectedDate.HasValue)
+            {
+                this.startDatePicker.SelectedDate = Toggl.DateTimeFromUnix(this.timeEntry.Started);
+                return;
+            }
+            Toggl.SetTimeEntryDate(this.timeEntry.GUID, this.startDatePicker.SelectedDate.Value);
+        }
+
+        #endregion
+
+        #region description
+
+        private void descriptionAutoComplete_OnConfirmCompletion(object sender, AutoCompleteItem e)
+        {
+            var asDescriptionItem = e as DescriptionItem;
+            if (asDescriptionItem == null)
+                return;
+
+            if (!this.hasTimeEntry())
+            {
+                Console.WriteLine("Cannot apply description change: No time entry.");
+                return;
+            }
+
+            var item = asDescriptionItem.Item;
+
+            // TODO: fill in project already if possible (instead of waiting for dll)?
+
+            Toggl.SetTimeEntryDescription(this.timeEntry.GUID, item.Description);
+            Toggl.SetTimeEntryProject(this.timeEntry.GUID, item.TaskID, item.ProjectID, "");
+        }
+
+        private void descriptionAutoComplete_OnConfirmWithoutCompletion(object sender, string text)
+        {
+            this.setDescriptionIfChanged(text);
+        }
+
+        private void descriptionTextBox_OnLostKeyboardFocus(object sender, KeyboardFocusChangedEventArgs e)
+        {
+            this.setDescriptionIfChanged(this.descriptionTextBox.Text);
+        }
+
+        private void setDescriptionIfChanged(string text)
+        {
+            if (text == null || text == this.timeEntry.Description)
+                return;
+
+            if (!this.hasTimeEntry())
+            {
+                Console.WriteLine("Cannot apply description change: No time entry.");
+                return;
+            }
+
+            Toggl.SetTimeEntryDescription(this.timeEntry.GUID, text);
+        }
+
+        #endregion
+
+        #region project
+
+        private void projectDropDownButton_OnClick(object sender, RoutedEventArgs e)
+        {
+            //TODO: fix clicking this to close reopens due to popup-capture->close-event->button-click
+            this.projectAutoComplete.IsOpen = this.projectDropDownButton.IsChecked ?? false;
+
+            if (!this.projectTextBox.IsKeyboardFocused)
+            {
+                this.projectTextBox.Focus();
+                this.projectTextBox.CaretIndex = this.projectTextBox.Text.Length;
+                if (this.projectAutoComplete.IsOpen)
+                {
+                    this.projectTextBox.SelectAll();
+                }
+            }
+        }
+
+        private void projectAutoComplete_OnIsOpenChanged(object sender, EventArgs e)
+        {
+            this.projectDropDownButton.IsChecked = this.projectAutoComplete.IsOpen;
+        }
+
+        private void projectAutoComplete_OnConfirmCompletion(object sender, AutoCompleteItem e)
+        {
+            var asProjectItem = e as ProjectItem;
+            if (asProjectItem == null)
+                return;
+
+            var item = asProjectItem.Item;
+
+            this.setProjectIfDifferent(item.TaskID, item.ProjectID, item.ProjectLabel);
+        }
+
+        private void projectAutoComplete_OnConfirmWithoutCompletion(object sender, string e)
+        {
+            if (this.projectTextBox.Text == "")
+            {
+                this.setProjectIfDifferent(0, 0, "");
+            }
+            else
+            {
+                // TODO: reset project? add new? switch to 'add project mode'?   
+            }
+        }
+
+        private void projectTextBox_OnLostKeyboardFocus(object sender, KeyboardFocusChangedEventArgs e)
+        {
+            if(this.isInNewProjectMode)
+                return;
+            
+            if (this.projectTextBox.Text == "")
+            {
+                this.setProjectIfDifferent(0, 0, "");
+            }
+            else
+            {
+                // TODO: if only one entry is left in auto complete box, should it be selected?
+
+                this.projectTextBox.SetText(this.timeEntry.ProjectLabel);
+            }
+
+        }
+
+        private void setProjectIfDifferent(ulong taskId, ulong projectId, string projectName)
+        {
+            if (projectId == this.timeEntry.PID && taskId == this.timeEntry.TID)
+                return;
+            this.projectTextBox.Text = projectName;
+            Toggl.SetTimeEntryProject(this.timeEntry.GUID, taskId, projectId, "");
+        }
+
+        private void newProjectButton_OnClick(object sender, RoutedEventArgs e)
+        {
+            this.enableNewProjectMode();
+        }
+        private void newProjectCancelButton_OnClick(object sender, RoutedEventArgs e)
+        {
+            this.disableNewProjectMode();
+        }
+
+        #endregion
+
+        #region new project mode
+
+        private void enableNewProjectMode()
+        {
+            this.showClientArea();
+
+            this.projectTextBox.SetValue(Grid.ColumnSpanProperty, 2);
+            this.projectAutoComplete.IsEnabled = false;
+            this.projectDropDownButton.Visibility = Visibility.Hidden;
+            this.newProjectButton.Visibility = Visibility.Hidden;
+            this.newProjectCancelButton.Visibility = Visibility.Visible;
+            this.newProjectConfirmButton.Visibility = Visibility.Visible;
+            this.projectTextBox.Focus();
+            this.projectTextBox.CaretIndex = this.projectTextBox.Text.Length;
+
+            this.projectColorCircle.Visibility = Visibility.Collapsed;
+            this.projectTextBox.Padding = new Thickness(8, 0, 34 + 34, 0);
+            this.emptyProjectText.Text = "Add project";
+            this.emptyProjectText.Margin = new Thickness(16, 0, 16, 0);
+
+            this.isInNewProjectMode = true;
+        }
+
+        private void disableNewProjectMode()
+        {
+            this.disableNewClientMode();
+            this.hideClientArea();
+
+            this.projectTextBox.SetValue(Grid.ColumnSpanProperty, 1);
+            this.projectAutoComplete.IsEnabled = true;
+            this.projectDropDownButton.Visibility = Visibility.Visible;
+            this.newProjectButton.Visibility = Visibility.Visible;
+            this.newProjectCancelButton.Visibility = Visibility.Hidden;
+            this.newProjectConfirmButton.Visibility = Visibility.Hidden;
+            this.projectTextBox.Focus();
+            this.projectTextBox.CaretIndex = this.projectTextBox.Text.Length;
+
+            this.projectColorCircle.Visibility = Visibility.Visible;
+            this.projectTextBox.Padding = new Thickness(28, 0, 34, 0);
+            this.emptyProjectText.Text = "No project";
+            this.emptyProjectText.Margin = new Thickness(36, 0, 16, 0);
+
+            this.isInNewProjectMode = false;
+        }
+
+        private void newProjectConfirmButton_OnClick(object sender, RoutedEventArgs e)
+        {
+            this.confirmNewProject();
+        }
+
+        private void projectTextBox_OnPreviewKeyDown(object sender, KeyEventArgs e)
+        {
+            if (!this.isInNewProjectMode)
+                return;
+
+            switch (e.Key)
+            {
+                case Key.Escape:
+                    {
+                        this.disableNewProjectMode();
+                        e.Handled = true;
+                        break;
+                    }
+                case Key.Enter:
+                    {
+                        this.confirmNewProject();
+                        e.Handled = true;
+                        break;
+                    }
+            }
+        }
+
+        private void confirmNewProject()
+        {
+            if (this.isInNewClientMode)
+            {
+                this.tryCreatingNewClient(this.clientTextBox.Text);
+            }
+
+            if (this.tryCreatingNewProject(this.projectTextBox.Text))
+            {
+                this.disableNewProjectMode();
+            }
+        }
+
+        private bool tryCreatingNewProject(string text)
+        {
+            if (!this.hasTimeEntry())
+            {
+                Console.WriteLine("Cannot add new project: No time entry.");
+                return false;
+            }
+
+            var projectGUID = Toggl.AddProject(this.timeEntry.GUID, this.selectedWorkspaceId, 0, this.selectedClientGUID, text, false);
+
+            return !string.IsNullOrEmpty(projectGUID);
+        }
+
+        #endregion
+
+        #region client
+
+        private void showClientArea()
+        {
+            this.clientTextBox.Text = "";
+            this.selectedClientName = "";
+            this.selectedClientGUID = "";
+            this.clientAutoComplete.IsOpen = false;
+            this.clientArea.Visibility = Visibility.Visible;
+        }
+
+        private void hideClientArea()
+        {
+            this.clientArea.Visibility = Visibility.Collapsed;
+            this.clientAutoComplete.IsOpen = false;
+        }
+
+        private void clientDropDownButton_OnClick(object sender, RoutedEventArgs e)
+        {
+            //TODO: fix clicking this to close reopens due to popup-capture->close-event->button-click
+            this.clientAutoComplete.IsOpen = this.clientDropDownButton.IsChecked ?? false;
+
+            if (!this.clientTextBox.IsKeyboardFocused)
+            {
+                this.clientTextBox.Focus();
+                this.clientTextBox.CaretIndex = this.clientTextBox.Text.Length;
+                if (this.clientAutoComplete.IsOpen)
+                {
+                    this.clientTextBox.SelectAll();
+                }
+            }
+        }
+
+        private void clientAutoComplete_OnIsOpenChanged(object sender, EventArgs e)
+        {
+            this.clientDropDownButton.IsChecked = this.clientAutoComplete.IsOpen;
+        }
+
+        private void clientAutoComplete_OnConfirmCompletion(object sender, AutoCompleteItem e)
+        {
+            var asClientItem = e as ModelItem;
+            if (asClientItem == null)
+                return;
+
+            var item = asClientItem.Item;
+
+            this.selectClient(item);
+
+            this.projectTextBox.Focus();
+        }
+
+        private void selectClient(Toggl.Model item)
+        {
+            this.selectedClientGUID = item.GUID;
+            this.selectedClientName = item.Name;
+            this.clientTextBox.SetText(item.Name);
+        }
+
+        private void clientAutoComplete_OnConfirmWithoutCompletion(object sender, string e)
+        {
+            if (this.clientTextBox.Text == "")
+            {
+                this.selectClient(new Toggl.Model());
+            }
+            else
+            {
+                // TODO: reset client? add new? switch to 'add new client mode'?
+            }
+        }
+
+        private void clientTextBox_OnLostKeyboardFocus(object sender, KeyboardFocusChangedEventArgs e)
+        {
+            if (this.isInNewClientMode)
+                return;
+
+            if (this.clientTextBox.Text == "")
+            {
+                this.selectClient(new Toggl.Model());
+            }
+            else
+            {
+                // TODO: if only one entry is left in auto complete box, should it be selected?
+
+                this.clientTextBox.SetText(this.selectedClientName);
+            }
+
+        }
+
+        private void newClientButton_OnClick(object sender, RoutedEventArgs e)
+        {
+            this.enableNewClientMode();
+        }
+
+        private void newClientCancelButton_OnClick(object sender, RoutedEventArgs e)
+        {
+            this.disableNewClientMode();
+
+            this.projectTextBox.Focus();
+        }
+        #endregion
+
+        #region new client mode
+
+
+        private void enableNewClientMode()
+        {
+            this.clientTextBox.SetValue(Grid.ColumnSpanProperty, 2);
+            this.clientAutoComplete.IsEnabled = false;
+            this.clientDropDownButton.Visibility = Visibility.Hidden;
+            this.newClientButton.Visibility = Visibility.Hidden;
+            this.newClientCancelButton.Visibility = Visibility.Visible;
+            this.newClientConfirmButton.Visibility = Visibility.Visible;
+
+            this.clientTextBox.Padding = new Thickness(8, 0, 34 + 34, 0);
+
+            this.clientTextBox.Focus();
+            this.clientTextBox.CaretIndex = this.clientTextBox.Text.Length;
+            this.showWorkspaceArea();
+
+            this.emptyClientText.Text = "Add client";
+
+            this.isInNewClientMode = true;
+        }
+
+        private void disableNewClientMode()
+        {
+            this.clientTextBox.SetValue(Grid.ColumnSpanProperty, 1);
+            this.clientAutoComplete.IsEnabled = true;
+            this.clientDropDownButton.Visibility = Visibility.Visible;
+            this.newClientButton.Visibility = Visibility.Visible;
+            this.newClientCancelButton.Visibility = Visibility.Hidden;
+            this.newClientConfirmButton.Visibility = Visibility.Hidden;
+
+            this.clientTextBox.Padding = new Thickness(8, 0, 34, 0);
+
+            this.clientTextBox.Focus();
+            this.clientTextBox.CaretIndex = this.clientTextBox.Text.Length;
+            this.hideWorkspaceArea();
+
+            this.emptyClientText.Text = "No client";
+
+            this.isInNewClientMode = false;
+        }
+
+        private void newClientConfirmButton_OnClick(object sender, RoutedEventArgs e)
+        {
+            this.confirmNewClient();
+        }
+
+        private void clientTextBox_OnPreviewKeyDown(object sender, KeyEventArgs e)
+        {
+            if (!this.isInNewClientMode)
+                return;
+
+            switch (e.Key)
+            {
+                case Key.Escape:
+                    {
+                        this.disableNewClientMode();
+                        e.Handled = true;
+                        break;
+                    }
+                case Key.Enter:
+                    {
+                        this.confirmNewClient();
+                        e.Handled = true;
+                        break;
+                    }
+            }
+        }
+
+        private void confirmNewClient()
+        {
+            if (this.tryCreatingNewClient(this.clientTextBox.Text))
+            {
+                this.disableNewClientMode();
+                this.projectTextBox.Focus();
+            }
+        }
+
+        private bool tryCreatingNewClient(string text)
+        {
+            var clientGUID = Toggl.CreateClient(this.selectedWorkspaceId, text);
+
+            Console.WriteLine("client guid: " + (clientGUID ?? "null"));
+
+            if (string.IsNullOrEmpty(clientGUID))
+                return false;
+
+            this.selectedClientName = text;
+            this.selectedClientGUID = clientGUID;
+
+            this.disableNewClientMode();
+
+            this.projectTextBox.Focus();
+
+            return true;
+        }
+
+        #endregion
+
+        #region workspace
+
+        private void showWorkspaceArea()
+        {
+            this.workspaceTextBox.Text = this.selectedWorkspaceName;
+            this.workspaceAutoComplete.IsOpen = false;
+            this.workspaceArea.Visibility = Visibility.Visible;
+        }
+
+        private void hideWorkspaceArea()
+        {
+            this.workspaceArea.Visibility = Visibility.Collapsed;
+            this.workspaceAutoComplete.IsOpen = false;
+        }
+
+        private void workspaceDropDownButton_OnClick(object sender, RoutedEventArgs e)
+        {
+            //TODO: fix clicking this to close reopens due to popup-capture->close-event->button-click
+            this.workspaceAutoComplete.IsOpen = this.workspaceDropDownButton.IsChecked ?? false;
+
+            if (!this.workspaceTextBox.IsKeyboardFocused)
+            {
+                this.workspaceTextBox.Focus();
+                this.workspaceTextBox.CaretIndex = this.workspaceTextBox.Text.Length;
+                if (this.workspaceAutoComplete.IsOpen)
+                {
+                    this.workspaceTextBox.SelectAll();
+                }
+            }
+        }
+
+        private void workspaceAutoComplete_OnIsOpenChanged(object sender, EventArgs e)
+        {
+            this.workspaceDropDownButton.IsChecked = this.workspaceAutoComplete.IsOpen;
+        }
+
+        private void workspaceAutoComplete_OnConfirmCompletion(object sender, AutoCompleteItem e)
+        {
+            var asWorkspaceItem = e as ModelItem;
+            if (asWorkspaceItem == null)
+                return;
+
+            var item = asWorkspaceItem.Item;
+
+            this.selectWorkspace(item);
+
+            this.clientTextBox.Focus();
+        }
+
+        private void selectWorkspace(Toggl.Model item)
+        {
+            this.selectedWorkspaceId = item.ID;
+            this.selectedWorkspaceName = item.Name;
+            this.workspaceTextBox.SetText(item.Name);
+        }
+
+        private void workspaceAutoComplete_OnConfirmWithoutCompletion(object sender, string e)
+        {
+            // TODO: reset client? add new? switch to 'add new client mode'?
+        }
+
+        private void workspaceTextBox_OnLostKeyboardFocus(object sender, KeyboardFocusChangedEventArgs e)
+        {
+            this.workspaceTextBox.SetText(this.selectedWorkspaceName);
+        }
+        #endregion
+
+
+        #region tag list
+
+        private void tagList_OnLostKeyboardFocus(object sender, KeyboardFocusChangedEventArgs e)
+        {
+            if (!this.hasTimeEntry())
+            {
+                Console.WriteLine("Cannot change tags: No time entry.");
+                return;
+            }
+
+            this.updateTagListEmptyText();
+
+            Toggl.SetTimeEntryTags(this.timeEntry.GUID, this.tagList.Tags.ToList());
+        }
+
+        private void tagList_OnGotKeybardFocus(object sender, KeyboardFocusChangedEventArgs e)
+        {
+            this.updateTagListEmptyText();
+        }
+
+        private void updateTagListEmptyText()
+        {
+            this.emptyTagListText.Visibility = this.tagList.TagCount == 0 && !this.tagList.IsKeyboardFocusWithin
+                ? Visibility.Visible : Visibility.Collapsed;
+        }
+
+        #endregion
+
+        private void billableCheckBox_OnClick(object sender, RoutedEventArgs e)
+        {
+            Toggl.SetTimeEntryBillable(this.timeEntry.GUID, this.billableCheckBox.IsChecked ?? false);
+        }
+
+        #endregion
+
+        #region variuos
+
+        public void SetTimer(TimerEditViewController timer)
+        {
+            timer.RunningTimeEntrySecondPulse += this.durationUpdateTimerTick;
+        }
+
+        protected override void OnKeyDown(KeyEventArgs e)
+        {
+            switch (e.Key)
+            {
+                case Key.Escape:
+                {
+                    this.Close();
+                    e.Handled = true;
+                    return;
+                }
             }
-            else
-            {
-                setTextIfUnfocused(this.descriptionTextBox, timeEntry.Description);
-                setTextIfUnfocused(this.durationTextBox, timeEntry.Duration);
-                setTimeIfUnfocused(this.startTimeTextBox, timeEntry.StartTimeString);
-                setTimeIfUnfocused(this.endTimeTextBox, timeEntry.EndTimeString);
-                setTextIfUnfocused(this.projectTextBox, timeEntry.ProjectLabel);
-
-                if (!this.startDatePicker.IsFocused)
-                    this.startDatePicker.SelectedDate = Toggl.DateTimeFromUnix(timeEntry.Started);
-            }
-
-            if (isCurrentlyRunning)
-            {
-                this.endTimeTextBox.Text = "";
-            }
-
-            this.billableCheckBox.Visibility = timeEntry.CanSeeBillable ? Visibility.Visible : Visibility.Collapsed;
-            this.billableCheckBox.IsChecked = timeEntry.Billable;
-
-            if (timeEntry.UpdatedAt > 0)
-            {
-                var updatedAt = Toggl.DateTimeFromUnix(timeEntry.UpdatedAt);
-                this.lastUpdatedText.Text = "Last update " + updatedAt.ToShortDateString() + " at " + updatedAt.ToLongTimeString();
-                this.lastUpdatedText.Visibility = Visibility.Visible;
-            }
-            else
-            {
-                this.lastUpdatedText.Visibility = Visibility.Collapsed;
-            }
-
-            this.tagList.Clear(open);
-            if(timeEntry.Tags != null)
-                this.tagList.AddTags(timeEntry.Tags.Split(new[] { Toggl.TagSeparator }, StringSplitOptions.RemoveEmptyEntries));
-            this.updateTagListEmptyText();
-
-            if (this.isInNewProjectMode)
-                this.disableNewProjectMode();
-
-            this.projectColorCircle.Background = new SolidColorBrush(getProjectColor(timeEntry.Color));
-
-            this.selectedWorkspaceId = timeEntry.WID;
-            this.selectedWorkspaceName = timeEntry.WorkspaceName;
-
-            if (timeEntry.CanAddProjects)
-            {
-                this.newProjectButton.Visibility = Visibility.Visible;
-                this.projectAddButtonColumn.Width = GridLength.Auto;
-                this.projectAddButtonColumn.SharedSizeGroup = "AddButtons";
-            }
-            else
-            {
-                this.newProjectButton.Visibility = Visibility.Hidden;
-                this.projectAddButtonColumn.Width = new GridLength(0);
-                this.projectAddButtonColumn.SharedSizeGroup = null;
-            }
-
-        }
-
-        private static Color getProjectColor(string colorString)
-        {
-            var projectColourString = string.IsNullOrEmpty(colorString) ? "#999999" : colorString;
-            var projectColor = (Color)(ColorConverter.ConvertFromString(projectColourString) ?? Color.FromRgb(153, 153, 153));
-            return projectColor;
-        }
-
-        private static void setTime(TextBox textBox, string time)
-        {
-            textBox.Text = time;
-            textBox.Tag = time;
-        }
-
-        private static void setTimeIfUnfocused(TextBox textBox, string time)
-        {
-            if (textBox.IsFocused)
-                return;
-            textBox.Text = time;
-            textBox.Tag = time;
-        }
-
-        private static void setTextIfUnfocused(TextBox textBox, string text)
-        {
-            if (textBox.IsFocused)
-                return;
-            textBox.Text = text;
-        }
-
-        private static void setTextIfUnfocused(ExtendedTextBox textBox, string text)
-        {
-            if (textBox.IsFocused)
-                return;
-            textBox.SetText(text);
-        }
-
-        #endregion
-
-        #region duration auto update
-
-        private void durationUpdateTimerTick(object sender, EventArgs eventArgs)
-        {
-            if (!this.hasTimeEntry() || this.timeEntry.DurationInSeconds >= 0)
-                return;
-
-            if (this.durationTextBox.IsFocused)
-                return;
-
-            var s = Toggl.FormatDurationInSecondsHHMMSS(this.timeEntry.DurationInSeconds);
-            if (this.durationTextBox.Text != s)
-            {
-                this.durationTextBox.Text = s;
-            }
-        }
-
-        #endregion
-
-        private void onTimeEntryAutocomplete(List<Toggl.AutocompleteItem> list)
-        {
-            this.descriptionAutoComplete.SetController(AutoCompleteControllers.ForDescriptions(list));
-        }
-
-        private void onProjectAutocomplete(List<Toggl.AutocompleteItem> list)
-        {
-            this.projects = list;
-
-            this.tryUpdatingProjectAutoComplete();
-        }
-
-        private void onClientSelect(List<Toggl.Model> list)
-        {
-            this.clients = list;
-
-            this.tryUpdatingClientAutoComplete();
-            this.tryUpdatingProjectAutoComplete();
-        }
-
-        private void tryUpdatingProjectAutoComplete()
-        {
-            if (this.projects == null || this.clients == null || this.workspaces == null)
-                return;
-
-            this.projectAutoComplete.SetController(
-                AutoCompleteControllers.ForProjects(this.projects, this.clients, this.workspaces)
-                );
-        }
-        private void tryUpdatingClientAutoComplete()
-        {
-            if (this.clients == null || this.workspaces == null)
-                return;
-
-            this.clientAutoComplete.SetController(
-                AutoCompleteControllers.ForClients(this.clients, this.workspaces)
-                );
-        }
-
-        private void onTags(List<Toggl.Model> list)
-        {
-            this.tagList.SetKnownTags(list.Select(m => m.Name));
-        }
-
-        private void onWorkspaceSelect(List<Toggl.Model> list)
-        {
-            this.workspaces = list;
-            this.workspaceAutoComplete.SetController(AutoCompleteControllers.ForWorkspaces(list));
-
-            this.tryUpdatingClientAutoComplete();
-            this.tryUpdatingProjectAutoComplete();
-        }
-
-        #endregion
-
-        #region change data
-
-        #region time and date
-
-        private void startTimeTextBox_OnLostKeyboardFocus(object sender, RoutedEventArgs e)
-        {
-            this.setTimeEntryTimeIfChanged(this.startTimeTextBox, Toggl.SetTimeEntryStart, "start time");
-        }
-
-        private void endTimeTextBox_OnLostKeyboardFocus(object sender, RoutedEventArgs e)
-        {
-            this.setTimeEntryTimeIfChanged(this.endTimeTextBox, Toggl.SetTimeEntryEnd, "end time");
-        }
-
-        private void durationTextBox_OnLostKeyboardFocus(object sender, RoutedEventArgs e)
-        {
-            this.setTimeEntryTimeIfChanged(this.durationTextBox, Toggl.SetTimeEntryDuration, "duration");
-        }
-
-        private void setTimeEntryTimeIfChanged(TextBox textBox, Func<string, string, bool> apiCall, string timeType)
-        {
-            if (!this.hasTimeEntry())
-            {
-                Console.WriteLine("Cannot apply " + timeType + " change: No time entry.");
-                return;
-            }
-
-            var before = textBox.Tag as string;
-            var now = textBox.Text;
-            if (before == now)
-                return;
-
-            apiCall(this.timeEntry.GUID, now);
-        }
-
-        private void startDatePicker_OnLostKeyboardFocus(object sender, KeyboardFocusChangedEventArgs e)
-        {
-            this.applyDateChangeOrReset();
-        }
-
-        private void startDatePicker_OnLostFocus(object sender, RoutedEventArgs e)
-        {
-            this.applyDateChangeOrReset();
-        }
-
-        private void applyDateChangeOrReset()
-        {
-            if (!this.hasTimeEntry())
-            {
-                Console.WriteLine("Cannot apply date change: No time entry.");
-                return;
-            }
-            if (!this.startDatePicker.SelectedDate.HasValue)
-            {
-                this.startDatePicker.SelectedDate = Toggl.DateTimeFromUnix(this.timeEntry.Started);
-                return;
-            }
-            Toggl.SetTimeEntryDate(this.timeEntry.GUID, this.startDatePicker.SelectedDate.Value);
-        }
-
-        #endregion
-
-        #region description
-
-        private void descriptionAutoComplete_OnConfirmCompletion(object sender, AutoCompleteItem e)
-        {
-            var asDescriptionItem = e as DescriptionItem;
-            if (asDescriptionItem == null)
-                return;
-
-            if (!this.hasTimeEntry())
-            {
-                Console.WriteLine("Cannot apply description change: No time entry.");
-                return;
-            }
-
-            var item = asDescriptionItem.Item;
-
-            // TODO: fill in project already if possible (instead of waiting for dll)?
-
-            Toggl.SetTimeEntryDescription(this.timeEntry.GUID, item.Description);
-            Toggl.SetTimeEntryProject(this.timeEntry.GUID, item.TaskID, item.ProjectID, "");
-        }
-
-        private void descriptionAutoComplete_OnConfirmWithoutCompletion(object sender, string text)
-        {
-            this.setDescriptionIfChanged(text);
-        }
-
-        private void descriptionTextBox_OnLostKeyboardFocus(object sender, KeyboardFocusChangedEventArgs e)
-        {
-            this.setDescriptionIfChanged(this.descriptionTextBox.Text);
-        }
-
-        private void setDescriptionIfChanged(string text)
-        {
-            if (text == null || text == this.timeEntry.Description)
-                return;
-
-            if (!this.hasTimeEntry())
-            {
-                Console.WriteLine("Cannot apply description change: No time entry.");
-                return;
-            }
-
-            Toggl.SetTimeEntryDescription(this.timeEntry.GUID, text);
-        }
-
-        #endregion
-
-        #region project
-
-        private void projectDropDownButton_OnClick(object sender, RoutedEventArgs e)
-        {
-            //TODO: fix clicking this to close reopens due to popup-capture->close-event->button-click
-            this.projectAutoComplete.IsOpen = this.projectDropDownButton.IsChecked ?? false;
-
-            if (!this.projectTextBox.IsKeyboardFocused)
-            {
-                this.projectTextBox.Focus();
-                this.projectTextBox.CaretIndex = this.projectTextBox.Text.Length;
-                if (this.projectAutoComplete.IsOpen)
-                {
-                    this.projectTextBox.SelectAll();
-                }
-            }
-        }
-
-        private void projectAutoComplete_OnIsOpenChanged(object sender, EventArgs e)
-        {
-            this.projectDropDownButton.IsChecked = this.projectAutoComplete.IsOpen;
-        }
-
-        private void projectAutoComplete_OnConfirmCompletion(object sender, AutoCompleteItem e)
-        {
-            var asProjectItem = e as ProjectItem;
-            if (asProjectItem == null)
-                return;
-
-            var item = asProjectItem.Item;
-
-            this.setProjectIfDifferent(item.TaskID, item.ProjectID, item.ProjectLabel);
-        }
-
-        private void projectAutoComplete_OnConfirmWithoutCompletion(object sender, string e)
-        {
-            if (this.projectTextBox.Text == "")
-            {
-                this.setProjectIfDifferent(0, 0, "");
-            }
-            else
-            {
-                // TODO: reset project? add new? switch to 'add project mode'?   
-            }
-        }
-
-        private void projectTextBox_OnLostKeyboardFocus(object sender, KeyboardFocusChangedEventArgs e)
-        {
-            if(this.isInNewProjectMode)
-                return;
-            
-            if (this.projectTextBox.Text == "")
-            {
-                this.setProjectIfDifferent(0, 0, "");
-            }
-            else
-            {
-                // TODO: if only one entry is left in auto complete box, should it be selected?
-
-                this.projectTextBox.SetText(this.timeEntry.ProjectLabel);
-            }
-
-        }
-
-        private void setProjectIfDifferent(ulong taskId, ulong projectId, string projectName)
-        {
-            if (projectId == this.timeEntry.PID && taskId == this.timeEntry.TID)
-                return;
-            this.projectTextBox.Text = projectName;
-            Toggl.SetTimeEntryProject(this.timeEntry.GUID, taskId, projectId, "");
-        }
-
-        private void newProjectButton_OnClick(object sender, RoutedEventArgs e)
-        {
-            this.enableNewProjectMode();
-        }
-        private void newProjectCancelButton_OnClick(object sender, RoutedEventArgs e)
-        {
-            this.disableNewProjectMode();
-        }
-
-        #endregion
-
-        #region new project mode
-
-        private void enableNewProjectMode()
-        {
-            this.showClientArea();
-
-            this.projectTextBox.SetValue(Grid.ColumnSpanProperty, 2);
-            this.projectAutoComplete.IsEnabled = false;
-            this.projectDropDownButton.Visibility = Visibility.Hidden;
-            this.newProjectButton.Visibility = Visibility.Hidden;
-            this.newProjectCancelButton.Visibility = Visibility.Visible;
-            this.newProjectConfirmButton.Visibility = Visibility.Visible;
-            this.projectTextBox.Focus();
-            this.projectTextBox.CaretIndex = this.projectTextBox.Text.Length;
-
-            this.projectColorCircle.Visibility = Visibility.Collapsed;
-            this.projectTextBox.Padding = new Thickness(8, 0, 34 + 34, 0);
-            this.emptyProjectText.Text = "Add project";
-            this.emptyProjectText.Margin = new Thickness(16, 0, 16, 0);
-
-            this.isInNewProjectMode = true;
-        }
-
-        private void disableNewProjectMode()
-        {
-            this.disableNewClientMode();
-            this.hideClientArea();
-
-            this.projectTextBox.SetValue(Grid.ColumnSpanProperty, 1);
-            this.projectAutoComplete.IsEnabled = true;
-            this.projectDropDownButton.Visibility = Visibility.Visible;
-            this.newProjectButton.Visibility = Visibility.Visible;
-            this.newProjectCancelButton.Visibility = Visibility.Hidden;
-            this.newProjectConfirmButton.Visibility = Visibility.Hidden;
-            this.projectTextBox.Focus();
-            this.projectTextBox.CaretIndex = this.projectTextBox.Text.Length;
-
-            this.projectColorCircle.Visibility = Visibility.Visible;
-            this.projectTextBox.Padding = new Thickness(28, 0, 34, 0);
-            this.emptyProjectText.Text = "No project";
-            this.emptyProjectText.Margin = new Thickness(36, 0, 16, 0);
-
-            this.isInNewProjectMode = false;
-        }
-
-        private void newProjectConfirmButton_OnClick(object sender, RoutedEventArgs e)
-        {
-            this.confirmNewProject();
-        }
-
-        private void projectTextBox_OnPreviewKeyDown(object sender, KeyEventArgs e)
-        {
-            if (!this.isInNewProjectMode)
-                return;
-
-            switch (e.Key)
-            {
-                case Key.Escape:
-                    {
-                        this.disableNewProjectMode();
-                        e.Handled = true;
-                        break;
-                    }
-                case Key.Enter:
-                    {
-                        this.confirmNewProject();
-                        e.Handled = true;
-                        break;
-                    }
-            }
-        }
-
-        private void confirmNewProject()
-        {
-            if (this.isInNewClientMode)
-            {
-                this.tryCreatingNewClient(this.clientTextBox.Text);
-            }
-
-            if (this.tryCreatingNewProject(this.projectTextBox.Text))
-            {
-                this.disableNewProjectMode();
-            }
-        }
-
-        private bool tryCreatingNewProject(string text)
-        {
-            if (!this.hasTimeEntry())
-            {
-                Console.WriteLine("Cannot add new project: No time entry.");
-                return false;
-            }
-
-            var projectGUID = Toggl.AddProject(this.timeEntry.GUID, this.selectedWorkspaceId, 0, this.selectedClientGUID, text, false);
-
-            return !string.IsNullOrEmpty(projectGUID);
-        }
-
-        #endregion
-
-        #region client
-
-        private void showClientArea()
-        {
-            this.clientTextBox.Text = "";
-            this.selectedClientName = "";
-            this.selectedClientGUID = "";
-            this.clientAutoComplete.IsOpen = false;
-            this.clientArea.Visibility = Visibility.Visible;
-        }
-
-        private void hideClientArea()
-        {
-            this.clientArea.Visibility = Visibility.Collapsed;
-            this.clientAutoComplete.IsOpen = false;
-        }
-
-        private void clientDropDownButton_OnClick(object sender, RoutedEventArgs e)
-        {
-            //TODO: fix clicking this to close reopens due to popup-capture->close-event->button-click
-            this.clientAutoComplete.IsOpen = this.clientDropDownButton.IsChecked ?? false;
-
-            if (!this.clientTextBox.IsKeyboardFocused)
-            {
-                this.clientTextBox.Focus();
-                this.clientTextBox.CaretIndex = this.clientTextBox.Text.Length;
-                if (this.clientAutoComplete.IsOpen)
-                {
-                    this.clientTextBox.SelectAll();
-                }
-            }
-        }
-
-        private void clientAutoComplete_OnIsOpenChanged(object sender, EventArgs e)
-        {
-            this.clientDropDownButton.IsChecked = this.clientAutoComplete.IsOpen;
-        }
-
-        private void clientAutoComplete_OnConfirmCompletion(object sender, AutoCompleteItem e)
-        {
-            var asClientItem = e as ModelItem;
-            if (asClientItem == null)
-                return;
-
-            var item = asClientItem.Item;
-
-            this.selectClient(item);
-
-            this.projectTextBox.Focus();
-        }
-
-        private void selectClient(Toggl.Model item)
-        {
-            this.selectedClientGUID = item.GUID;
-            this.selectedClientName = item.Name;
-            this.clientTextBox.SetText(item.Name);
-        }
-
-        private void clientAutoComplete_OnConfirmWithoutCompletion(object sender, string e)
-        {
-            if (this.clientTextBox.Text == "")
-            {
-                this.selectClient(new Toggl.Model());
-            }
-            else
-            {
-                // TODO: reset client? add new? switch to 'add new client mode'?
-            }
-        }
-
-        private void clientTextBox_OnLostKeyboardFocus(object sender, KeyboardFocusChangedEventArgs e)
-        {
-            if (this.isInNewClientMode)
-                return;
-
-            if (this.clientTextBox.Text == "")
-            {
-                this.selectClient(new Toggl.Model());
-            }
-            else
-            {
-                // TODO: if only one entry is left in auto complete box, should it be selected?
-
-                this.clientTextBox.SetText(this.selectedClientName);
-            }
-
-        }
-
-        private void newClientButton_OnClick(object sender, RoutedEventArgs e)
-        {
-            this.enableNewClientMode();
-        }
-
-        private void newClientCancelButton_OnClick(object sender, RoutedEventArgs e)
-        {
-            this.disableNewClientMode();
-
-            this.projectTextBox.Focus();
-        }
-        #endregion
-
-        #region new client mode
-
-
-        private void enableNewClientMode()
-        {
-            this.clientTextBox.SetValue(Grid.ColumnSpanProperty, 2);
-            this.clientAutoComplete.IsEnabled = false;
-            this.clientDropDownButton.Visibility = Visibility.Hidden;
-            this.newClientButton.Visibility = Visibility.Hidden;
-            this.newClientCancelButton.Visibility = Visibility.Visible;
-            this.newClientConfirmButton.Visibility = Visibility.Visible;
-
-            this.clientTextBox.Padding = new Thickness(8, 0, 34 + 34, 0);
-
-            this.clientTextBox.Focus();
-            this.clientTextBox.CaretIndex = this.clientTextBox.Text.Length;
-            this.showWorkspaceArea();
-
-            this.emptyClientText.Text = "Add client";
-
-            this.isInNewClientMode = true;
-        }
-
-        private void disableNewClientMode()
-        {
-            this.clientTextBox.SetValue(Grid.ColumnSpanProperty, 1);
-            this.clientAutoComplete.IsEnabled = true;
-            this.clientDropDownButton.Visibility = Visibility.Visible;
-            this.newClientButton.Visibility = Visibility.Visible;
-            this.newClientCancelButton.Visibility = Visibility.Hidden;
-            this.newClientConfirmButton.Visibility = Visibility.Hidden;
-
-            this.clientTextBox.Padding = new Thickness(8, 0, 34, 0);
-
-            this.clientTextBox.Focus();
-            this.clientTextBox.CaretIndex = this.clientTextBox.Text.Length;
-            this.hideWorkspaceArea();
-
-            this.emptyClientText.Text = "No client";
-
-            this.isInNewClientMode = false;
-        }
-
-        private void newClientConfirmButton_OnClick(object sender, RoutedEventArgs e)
-        {
-            this.confirmNewClient();
-        }
-
-        private void clientTextBox_OnPreviewKeyDown(object sender, KeyEventArgs e)
-        {
-            if (!this.isInNewClientMode)
-                return;
-
-            switch (e.Key)
-            {
-                case Key.Escape:
-                    {
-                        this.disableNewClientMode();
-                        e.Handled = true;
-                        break;
-                    }
-                case Key.Enter:
-                    {
-                        this.confirmNewClient();
-                        e.Handled = true;
-                        break;
-                    }
-            }
-        }
-
-        private void confirmNewClient()
-        {
-            if (this.tryCreatingNewClient(this.clientTextBox.Text))
-            {
-                this.disableNewClientMode();
-                this.projectTextBox.Focus();
-            }
-        }
-
-        private bool tryCreatingNewClient(string text)
-        {
-            var clientGUID = Toggl.CreateClient(this.selectedWorkspaceId, text);
-
-            Console.WriteLine("client guid: " + (clientGUID ?? "null"));
-
-            if (string.IsNullOrEmpty(clientGUID))
-                return false;
-
-            this.selectedClientName = text;
-            this.selectedClientGUID = clientGUID;
-
-            this.disableNewClientMode();
-
-            this.projectTextBox.Focus();
-
-            return true;
-        }
-
-        #endregion
-
-        #region workspace
-
-        private void showWorkspaceArea()
-        {
-            this.workspaceTextBox.Text = this.selectedWorkspaceName;
-            this.workspaceAutoComplete.IsOpen = false;
-            this.workspaceArea.Visibility = Visibility.Visible;
-        }
-
-        private void hideWorkspaceArea()
-        {
-            this.workspaceArea.Visibility = Visibility.Collapsed;
-            this.workspaceAutoComplete.IsOpen = false;
-        }
-
-        private void workspaceDropDownButton_OnClick(object sender, RoutedEventArgs e)
-        {
-            //TODO: fix clicking this to close reopens due to popup-capture->close-event->button-click
-            this.workspaceAutoComplete.IsOpen = this.workspaceDropDownButton.IsChecked ?? false;
-
-            if (!this.workspaceTextBox.IsKeyboardFocused)
-            {
-                this.workspaceTextBox.Focus();
-                this.workspaceTextBox.CaretIndex = this.workspaceTextBox.Text.Length;
-                if (this.workspaceAutoComplete.IsOpen)
-                {
-                    this.workspaceTextBox.SelectAll();
-                }
-            }
-        }
-
-        private void workspaceAutoComplete_OnIsOpenChanged(object sender, EventArgs e)
-        {
-            this.workspaceDropDownButton.IsChecked = this.workspaceAutoComplete.IsOpen;
-        }
-
-        private void workspaceAutoComplete_OnConfirmCompletion(object sender, AutoCompleteItem e)
-        {
-            var asWorkspaceItem = e as ModelItem;
-            if (asWorkspaceItem == null)
-                return;
-
-            var item = asWorkspaceItem.Item;
-
-            this.selectWorkspace(item);
-
-            this.clientTextBox.Focus();
-        }
-
-        private void selectWorkspace(Toggl.Model item)
-        {
-            this.selectedWorkspaceId = item.ID;
-            this.selectedWorkspaceName = item.Name;
-            this.workspaceTextBox.SetText(item.Name);
-        }
-
-        private void workspaceAutoComplete_OnConfirmWithoutCompletion(object sender, string e)
-        {
-            // TODO: reset client? add new? switch to 'add new client mode'?
-        }
-
-        private void workspaceTextBox_OnLostKeyboardFocus(object sender, KeyboardFocusChangedEventArgs e)
-        {
-            this.workspaceTextBox.SetText(this.selectedWorkspaceName);
-        }
-        #endregion
-
-
-        #region tag list
-
-        private void tagList_OnLostKeyboardFocus(object sender, KeyboardFocusChangedEventArgs e)
-        {
-            if (!this.hasTimeEntry())
-            {
-                Console.WriteLine("Cannot change tags: No time entry.");
-                return;
-            }
-
-            this.updateTagListEmptyText();
-
-            Toggl.SetTimeEntryTags(this.timeEntry.GUID, this.tagList.Tags.ToList());
-        }
-
-        private void tagList_OnGotKeybardFocus(object sender, KeyboardFocusChangedEventArgs e)
-        {
-            this.updateTagListEmptyText();
-        }
-
-        private void updateTagListEmptyText()
-        {
-            this.emptyTagListText.Visibility = this.tagList.TagCount == 0 && !this.tagList.IsKeyboardFocusWithin
-                ? Visibility.Visible : Visibility.Collapsed;
-        }
-
-        #endregion
-
-        private void billableCheckBox_OnClick(object sender, RoutedEventArgs e)
-        {
-            Toggl.SetTimeEntryBillable(this.timeEntry.GUID, this.billableCheckBox.IsChecked ?? false);
-        }
-
-        #endregion
-
-        #region variuos
-
-<<<<<<< HEAD
-        public void SetTimer(TimerEditViewController timer)
-        {
-            timer.RunningTimeEntrySecondPulse += this.durationUpdateTimerTick;
-=======
-        protected override void OnKeyDown(KeyEventArgs e)
-        {
-            switch (e.Key)
-            {
-                case Key.Escape:
-                {
-                    this.Close();
-                    e.Handled = true;
-                    return;
-                }
-            }
->>>>>>> 382ec5bb
-        }
-
-        public void FocusField(string focusedFieldName)
-        {
-            switch (focusedFieldName)
-            {
-                case Toggl.Project:
-                    this.projectTextBox.Focus();
-                    break;
-                case Toggl.Duration:
-                    this.durationTextBox.Focus();
-                    break;
-                case Toggl.Description:
-                    this.descriptionTextBox.Focus();
-                    break;
-            }
-        }
-
-        private void backButton_OnClick(object sender, RoutedEventArgs e)
-        {
-            this.Close();
-        }
-
-        public void Close()
-        {
-            //TODO: make sure unsaved changes are discarded/saved (what if user is in add-project mode?)
-            if (this.isInNewProjectMode)
-            {
-                this.confirmNewProject();
-            }
-            Toggl.ViewTimeEntryList();
-            //TODO: reset form (specifically add-project controls)?
-        }
-
-        private void deleteButton_OnClick(object sender, RoutedEventArgs e)
-        {
-            DialogResult result;
-            try
-            {
-                MainWindowController.DisableTop();
-                result = System.Windows.Forms.MessageBox.Show("Delete time entry?", "Please confirm",
-                                     MessageBoxButtons.YesNo, MessageBoxIcon.Question);
-            }
-            finally
-            {
-                MainWindowController.EnableTop();
-            }
-            if (DialogResult.Yes == result)
-            {
-                Toggl.DeleteTimeEntry(timeEntry.GUID);
-                //TODO: reset form (specifically add-project controls)?
-            }
-        }
-
-        public void SetShadow(bool left, int height)
-        {
-            this.shadowLeft.Visibility = left ? Visibility.Collapsed : Visibility.Visible;
-            this.shadowRight.Visibility = left ? Visibility.Visible : Visibility.Collapsed;
-
-            this.shadowLeft.MinHeight = height;
-            this.shadowRight.MinHeight = height;
-        }
-        #endregion
-
-    }
-}
+        }
+
+        public void FocusField(string focusedFieldName)
+        {
+            switch (focusedFieldName)
+            {
+                case Toggl.Project:
+                    this.projectTextBox.Focus();
+                    break;
+                case Toggl.Duration:
+                    this.durationTextBox.Focus();
+                    break;
+                case Toggl.Description:
+                    this.descriptionTextBox.Focus();
+                    break;
+            }
+        }
+
+        private void backButton_OnClick(object sender, RoutedEventArgs e)
+        {
+            this.Close();
+        }
+
+        public void Close()
+        {
+            //TODO: make sure unsaved changes are discarded/saved (what if user is in add-project mode?)
+            if (this.isInNewProjectMode)
+            {
+                this.confirmNewProject();
+            }
+            Toggl.ViewTimeEntryList();
+            //TODO: reset form (specifically add-project controls)?
+        }
+
+        private void deleteButton_OnClick(object sender, RoutedEventArgs e)
+        {
+            DialogResult result;
+            try
+            {
+                MainWindowController.DisableTop();
+                result = System.Windows.Forms.MessageBox.Show("Delete time entry?", "Please confirm",
+                                     MessageBoxButtons.YesNo, MessageBoxIcon.Question);
+            }
+            finally
+            {
+                MainWindowController.EnableTop();
+            }
+            if (DialogResult.Yes == result)
+            {
+                Toggl.DeleteTimeEntry(timeEntry.GUID);
+                //TODO: reset form (specifically add-project controls)?
+            }
+        }
+
+        public void SetShadow(bool left, int height)
+        {
+            this.shadowLeft.Visibility = left ? Visibility.Collapsed : Visibility.Visible;
+            this.shadowRight.Visibility = left ? Visibility.Visible : Visibility.Collapsed;
+
+            this.shadowLeft.MinHeight = height;
+            this.shadowRight.MinHeight = height;
+        }
+        #endregion
+
+    }
+}