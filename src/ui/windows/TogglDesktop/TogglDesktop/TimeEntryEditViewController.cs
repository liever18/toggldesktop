﻿using System;
using System.Collections.Generic;
using System.ComponentModel;
using System.Drawing;
using System.Data;
using System.Linq;
using System.Text;
using System.Threading.Tasks;
using System.Windows.Forms;

namespace TogglDesktop
{
    public partial class TimeEntryEditViewController : UserControl
    {
        private string GUID = "";
        private KopsikApi.KopsikTimeEntryViewItem timeEntry;
        private List<KopsikApi.KopsikAutocompleteItem> timeEntryAutocompleteUpdate = null;
        private List<KopsikApi.KopsikAutocompleteItem> projectAutocompleteUpdate = null;

        public TimeEntryEditViewController()
        {
            InitializeComponent();

            KopsikApi.OnTimeEntryEditor += OnTimeEntryEditor;
            KopsikApi.OnWorkspaceSelect += OnWorkspaceSelect;
            KopsikApi.OnClientSelect += OnClientSelect;
            KopsikApi.OnTags += OnTags;
            KopsikApi.OnTimeEntryAutocomplete += OnTimeEntryAutocomplete;
            KopsikApi.OnProjectAutocomplete += OnProjectAutocomplete;
            this.checkedListBoxTags.DisplayMember = "Name";
            this.checkedListBoxTags.ValueMember = "Name";
        }

        private void TimeEntryEditViewController_Load(object sender, EventArgs e)
        {
            this.Dock = DockStyle.Fill;
        }

        public void SetAcceptButton(Form frm)
        {
            frm.AcceptButton = buttonDone;
        }

        public void SetFocus(string focusedFieldName)
        {
            if (KopsikApi.Project == focusedFieldName)
            {
                comboBoxProject.Focus();
            }
            else if (KopsikApi.Duration == focusedFieldName)
            {
                textBoxDuration.Focus();
            }
            else if (KopsikApi.Description == focusedFieldName)
            {
                comboBoxDescription.Focus();
            }
        }

        private void buttonDone_Click(object sender, EventArgs e)
        {
<<<<<<< HEAD
            KopsikApi.ViewTimeEntryList();
=======
            if (applyAddProject())
            {
                KopsikApi.kopsik_view_time_entry_list(KopsikApi.ctx);
            }
>>>>>>> 448bca46
        }

        void OnTimeEntryEditor(
            bool open,
            KopsikApi.KopsikTimeEntryViewItem te,
            string focused_field_name)
        {
<<<<<<< HEAD
=======
            resetForms();
            timeEntry = te;
>>>>>>> 448bca46
            if (InvokeRequired)
            {
                Invoke((MethodInvoker)delegate { OnTimeEntryEditor(open, te, focused_field_name); });
                return;
            }
            timeEntry = te;

            GUID = te.GUID;

            Boolean can_see_billable = false;
            if (!KopsikApi.CanUserSeeBillableFlag(GUID, ref can_see_billable))
            {
                return;
            }
            checkBoxBillable.Visible = can_see_billable;

            checkBoxBillable.Tag = this;
            try
            {
                checkBoxBillable.Checked = te.Billable;
            }
            finally
            {
                checkBoxBillable.Tag = null;
            }

            Boolean can_add_projects = false;
            if (!KopsikApi.CanUserAddProjects(timeEntry.WID, ref can_add_projects))
            {
                return;
            }
            if (!can_add_projects)
            {
                this.linkAddProject.Visible = !can_add_projects;
            }

            if (!comboBoxDescription.Focused)
            {
                comboBoxDescription.Text = te.Description;
            }
            if (!comboBoxProject.Focused)
            {
                comboBoxProject.Text = te.ProjectAndTaskLabel;
            }
            if (!textBoxDuration.Focused)
            {
                textBoxDuration.Text = te.Duration;
            }
            if (!textBoxStartTime.Focused)
            {
                textBoxStartTime.Text = te.StartTimeString;
            }
            if (!textBoxEndTime.Focused)
            {
                textBoxEndTime.Text = te.EndTimeString;
            }
            if (!dateTimePickerStartDate.Focused)
            {
                dateTimePickerStartDate.Value = KopsikApi.DateTimeFromUnix(te.Started);
            }

            this.textBoxEndTime.Visible = !timeEntry.DurOnly;

            if (te.UpdatedAt >= 0)
            {
                DateTime updatedAt = KopsikApi.DateTimeFromUnix(te.UpdatedAt);
                toolStripStatusLabelLastUpdate.Text = "Last update: " + updatedAt.ToString();
                toolStripStatusLabelLastUpdate.Visible = true;
            }
            else
            {
                toolStripStatusLabelLastUpdate.Visible = false;
            }
            textBoxEndTime.Enabled = (te.DurationInSeconds >= 0);

            for (int i = 0; i < this.checkedListBoxTags.Items.Count; i++)
            {
                this.checkedListBoxTags.SetItemChecked(i, false);
            }

            if ( te.Tags != null) {
                string[] tags = te.Tags.Split('|');

                // Tick selected Tags
                for (int i = 0; i < tags.Length; i++)
                {
                    int index = this.checkedListBoxTags.Items.IndexOf(tags[i]);
                    if (index != -1)
                    {
                        this.checkedListBoxTags.SetItemChecked(index, true);
                    }
                }

            }
        }

        private void buttonDelete_Click(object sender, EventArgs e)
        {
            DialogResult dr = MessageBox.Show("Delete time entry?", "Please confirm",
                MessageBoxButtons.YesNo, MessageBoxIcon.Question);
            if (DialogResult.Yes == dr)
            {
                KopsikApi.DeleteTimeEntry(GUID);
            }
        }

        private void buttonContinue_Click(object sender, EventArgs e)
        {
            KopsikApi.Continue(GUID);
        }

        void OnClientSelect(List<KopsikApi.KopsikViewItem> list)
        {
            if (InvokeRequired)
            {
                Invoke((MethodInvoker)delegate { OnClientSelect(list); });
                return;
            }

            comboBoxClient.Items.Clear();
            foreach (KopsikApi.KopsikViewItem o in list)
            {
                comboBoxClient.Items.Add(o);
            }
        }

        void OnTags(List<KopsikApi.KopsikViewItem> list)
        {
            if (InvokeRequired)
            {
                Invoke((MethodInvoker)delegate { OnTags(list); });
                return;
            }
            checkedListBoxTags.Items.Clear();
            foreach (KopsikApi.KopsikViewItem o in list)
            {
                checkedListBoxTags.Items.Add(o.Name);
            }
        }

        void OnWorkspaceSelect(List<KopsikApi.KopsikViewItem> list)
        {
            if (InvokeRequired)
            {
                Invoke((MethodInvoker)delegate { OnWorkspaceSelect(list); });
                return;
            }
            comboBoxWorkspace.Items.Clear();
            foreach (KopsikApi.KopsikViewItem o in list)
            {
                comboBoxWorkspace.Items.Add(o);
            }
        }

        void OnTimeEntryAutocomplete(List<KopsikApi.KopsikAutocompleteItem> list)
        {
            if (InvokeRequired)
            {
                Invoke((MethodInvoker)delegate { OnTimeEntryAutocomplete(list); });
                return;
            }
            timeEntryAutocompleteUpdate = list;
            if (comboBoxDescription.DroppedDown || comboBoxDescription.Focused)
            {
                return;
            }
            comboBoxDescription.Items.Clear();
            foreach (KopsikApi.KopsikAutocompleteItem o in timeEntryAutocompleteUpdate)
            {
                comboBoxDescription.Items.Add(o);
            }
            timeEntryAutocompleteUpdate = null;
        }

        private void comboBoxDescription_SelectedIndexChanged(object sender, EventArgs e)
        {
            object o = comboBoxDescription.SelectedItem;
            if (o == null)
            {
                return;
            }
            KopsikApi.KopsikAutocompleteItem item = (KopsikApi.KopsikAutocompleteItem)o;
            comboBoxDescription.Text = item.Description;
            KopsikApi.SetTimeEntryProject(
                GUID,
                item.TaskID,
                item.ProjectID,
                null);
        }

        void OnProjectAutocomplete(List<KopsikApi.KopsikAutocompleteItem> list)
        {
            if (InvokeRequired)
            {
                Invoke((MethodInvoker)delegate { OnProjectAutocomplete(list); });
                return;
            }
            projectAutocompleteUpdate = list;
            if (comboBoxProject.DroppedDown || comboBoxProject.Focused)
            {
                return;
            }
            comboBoxProject.Items.Clear();
            foreach (KopsikApi.KopsikAutocompleteItem o in projectAutocompleteUpdate)
            {
                comboBoxProject.Items.Add(o);
            }
            projectAutocompleteUpdate = null;
        }

        private void comboBoxProject_Leave(object sender, EventArgs e)
        {
            if (comboBoxProject.Text.Length == 0)
            {
                KopsikApi.SetTimeEntryProject(GUID, 0, 0, "");
            }
        }

        private void comboBoxProject_SelectedIndexChanged(object sender, EventArgs e)
        {
            object o = comboBoxProject.SelectedItem;
            if (null == o)
            {
                return;
            }
            KopsikApi.KopsikAutocompleteItem item = (KopsikApi.KopsikAutocompleteItem)o;
            KopsikApi.SetTimeEntryProject(GUID, 0, item.ProjectID, "");
        }

        private void checkBoxBillable_CheckedChanged(object sender, EventArgs e)
        {
            if (null == checkBoxBillable.Tag)
            {
                KopsikApi.SetTimeEntryBillable(GUID, checkBoxBillable.Checked);
            }
        }

        private void comboBoxDescription_Leave(object sender, EventArgs e)
        {
            KopsikApi.SetTimeEntryDescription(GUID, comboBoxDescription.Text);
        }

        private void textBoxStartTime_Leave(object sender, EventArgs e)
        {
            if (timeEntry.Equals(null))
            {
                Console.WriteLine("Cannot apply end time change. this.TimeEntry is null");
                return;
            }

            this.applyTimeChange(this.textBoxStartTime);
        }

        private void textBoxDuration_Leave(object sender, EventArgs e)
        {
            if (timeEntry.Equals(null))
            {
                Console.WriteLine("Cannot apply duration change. this.TimeEntry is null");
                return;
            }
            KopsikApi.SetTimeEntryDuration(GUID, this.textBoxDuration.Text);
        }

        private void textBoxEndTime_Leave(object sender, EventArgs e)
        {
            if (timeEntry.Equals(null))
            {
                Console.WriteLine("Cannot apply end time change. this.TimeEntry is null");
                return;
            }

            this.applyTimeChange(this.textBoxEndTime);
        }

        private void applyTimeChange(TextBox textbox)
        {
            DateTime date = this.parseTime(textbox);
            String iso8601String = date.ToString("yyyy-MM-ddTHH:mm:sszzz");
            String utf8String = iso8601String;
            if (textbox == this.textBoxStartTime)
            {
                KopsikApi.SetTimeEntryStart(timeEntry.GUID, utf8String);
            }
            else if (textbox == this.textBoxEndTime)
            {
                KopsikApi.SetTimeEntryEnd(timeEntry.GUID, utf8String);
            }            
        }

        private DateTime parseTime(TextBox field) 
        {
            DateTime date = this.dateTimePickerStartDate.Value;
            int hours = 0;
            int minutes = 0;
            if (!KopsikApi.ParseTime(field.Text, ref hours, ref minutes))
            {
                return date;
            }

            return date.Date + new TimeSpan(hours, minutes, 0);
        }

        private void dateTimePickerStartDate_Leave(object sender, EventArgs e)
        {
            if (timeEntry.Equals(null))
            {
                Console.WriteLine("Cannot apply end time change. this.TimeEntry is null");
                return;
            }
            this.applyTimeChange(this.textBoxStartTime);
            this.applyTimeChange(this.textBoxEndTime);
        }

        private void checkedListBoxTags_Leave(object sender, EventArgs e)
        {
            String tags = "";
            foreach (object item in this.checkedListBoxTags.CheckedItems)
            {
                if (tags.Length > 0)
                {
                    tags += "|";
                }
                tags += item.ToString();
            }

            KopsikApi.SetTimeEntryTags(timeEntry.GUID, tags);
        }

        private void timerRunningDuration_Tick(object sender, EventArgs e)
        {
            if (timeEntry.Equals(null) || timeEntry.DurationInSeconds >= 0)
            {
                return;
            }
            if (textBoxDuration.Focused)
            {
                return;
            }
            string s = KopsikApi.FormatDurationInSecondsHHMMSS(timeEntry.DurationInSeconds);
            if (s != textBoxDuration.Text)
            {
                textBoxDuration.Text = s;
            }
        }

        private void linkAddProject_LinkClicked(object sender, LinkLabelLinkClickedEventArgs e)
        {
            panelAddProject.Top = 37;
            
            textBoxProjectName.Text = "";
            comboBoxClient.Text = "";
            comboBoxWorkspace.Text = "";
            linkAddProject.Visible = false;
            int boxHeight = 89;
            if (comboBoxWorkspace.Items.Count > 1)
            {
                labelWorkspace.Visible = true;
                comboBoxWorkspace.Visible = true;
                boxHeight = 122;
            }
            panelBottom.Top = boxHeight+37;
            panelAddProject.Height = boxHeight;

            labelProject.Visible = true;
            comboBoxProject.Visible = true;

            panelAddProject.Visible = true;
        }

        private void resetForms()
        {
            if (panelAddProject.Visible)
            {
                panelAddProject.Visible = false;
                panelBottom.Top = 77;
                labelWorkspace.Visible = false;
                comboBoxWorkspace.Visible = false;
                linkAddProject.Visible = true;
                labelProject.Visible = true;
                comboBoxProject.Visible = true;
            }           
        }

        private Boolean applyAddProject()
        {
            if (!panelAddProject.Visible)
            {
                return true;
            }

            if (textBoxProjectName.Text.Length == 0)
            {
                return true;
            }

            bool is_public = checkBoxPublic.Checked;
            ulong workspaceID = ((KopsikApi.KopsikViewItem)comboBoxWorkspace.Items[0]).ID;
            if (comboBoxWorkspace.Items.Count > 1)
            {
                workspaceID = selectedItemID(comboBoxWorkspace);
            }
            if(workspaceID == 0){
                comboBoxWorkspace.Focus();
                return false;
            }
            ulong clientID = selectedItemID(comboBoxClient);
            bool isBillable = timeEntry.Billable;
            bool projectAdded = KopsikApi.kopsik_add_project(KopsikApi.ctx, GUID, workspaceID, clientID, textBoxProjectName.Text, !is_public);
            if (projectAdded && isBillable)
            {
                KopsikApi.kopsik_set_time_entry_billable(KopsikApi.ctx, GUID, isBillable);
            }
            return projectAdded;
        }

        private ulong selectedItemID(ComboBox combobox)
        {
            for (int i = 0; i < combobox.Items.Count; i++)
            {
                KopsikApi.KopsikViewItem item = (KopsikApi.KopsikViewItem)combobox.Items[i];
                if (item.Name == combobox.Text)
                {
                    return item.ID;
                }
            }
            return 0;
        }
    }
}<|MERGE_RESOLUTION|>--- conflicted
+++ resolved
@@ -59,14 +59,11 @@
 
         private void buttonDone_Click(object sender, EventArgs e)
         {
-<<<<<<< HEAD
             KopsikApi.ViewTimeEntryList();
-=======
             if (applyAddProject())
             {
-                KopsikApi.kopsik_view_time_entry_list(KopsikApi.ctx);
-            }
->>>>>>> 448bca46
+                KopsikApi.ViewTimeEntryList();
+            }
         }
 
         void OnTimeEntryEditor(
@@ -74,16 +71,12 @@
             KopsikApi.KopsikTimeEntryViewItem te,
             string focused_field_name)
         {
-<<<<<<< HEAD
-=======
+            if (InvokeRequired)
+            {
+                Invoke((MethodInvoker)delegate { OnTimeEntryEditor(open, te, focused_field_name); });
+                return;
+            }
             resetForms();
-            timeEntry = te;
->>>>>>> 448bca46
-            if (InvokeRequired)
-            {
-                Invoke((MethodInvoker)delegate { OnTimeEntryEditor(open, te, focused_field_name); });
-                return;
-            }
             timeEntry = te;
 
             GUID = te.GUID;
@@ -480,16 +473,17 @@
             {
                 workspaceID = selectedItemID(comboBoxWorkspace);
             }
-            if(workspaceID == 0){
+            if (workspaceID == 0){
                 comboBoxWorkspace.Focus();
                 return false;
             }
             ulong clientID = selectedItemID(comboBoxClient);
             bool isBillable = timeEntry.Billable;
-            bool projectAdded = KopsikApi.kopsik_add_project(KopsikApi.ctx, GUID, workspaceID, clientID, textBoxProjectName.Text, !is_public);
+            bool projectAdded = KopsikApi.AddProject(
+                GUID, workspaceID, clientID, textBoxProjectName.Text, !is_public);
             if (projectAdded && isBillable)
             {
-                KopsikApi.kopsik_set_time_entry_billable(KopsikApi.ctx, GUID, isBillable);
+                KopsikApi.SetTimeEntryBillable(GUID, isBillable);
             }
             return projectAdded;
         }
