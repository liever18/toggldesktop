--- conflicted
+++ resolved
@@ -43,13 +43,6 @@
     ui->project->installEventFilter(this);
 
     toggleNewClientMode(false);
-
-<<<<<<< HEAD
-    setVisible(false);
-=======
-    ui->addNewProject->setText(
-        "<a href=\"#add_new_project\">Add new project</a>");
->>>>>>> 2207e840
 
     connect(TogglApi::instance, SIGNAL(displayLogin(bool,uint64_t)),  // NOLINT
             this, SLOT(displayLogin(bool,uint64_t)));  // NOLINT
