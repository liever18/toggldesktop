// Copyright 2014 Toggl Desktop developers.

#include "./toggl.h"

#include <QStandardPaths>
#include <QDir>
#include <QCoreApplication>
#include <QDesktopServices>
#include <QDebug>
#include <QApplication>
#include <QStringList>
#include <QDate>

#include <iostream>   // NOLINT

#include "./../../../toggl_api.h"

#include "./updateview.h"
#include "./timeentryview.h"
#include "./genericview.h"
#include "./autocompleteview.h"
#include "./settingsview.h"
#include "./bugsnag.h"

TogglApi *TogglApi::instance = 0;

QString TogglApi::Project = QString("project");
QString TogglApi::Duration = QString("duration");
QString TogglApi::Description = QString("description");

void on_display_app(const _Bool open) {
    TogglApi::instance->displayApp(open);
}

void on_display_error(
    const char *errmsg,
    const _Bool user_error) {
    TogglApi::instance->displayError(QString(errmsg), user_error);
}

void on_display_online_state(
    int64_t state) {
    TogglApi::instance->displayOnlineState(state);
}

void on_display_url(
    const char *url) {
    QDesktopServices::openUrl(QUrl(url));
}

void on_display_login(
    const _Bool open,
    const uint64_t user_id) {
    TogglApi::instance->displayLogin(open, user_id);
    Bugsnag::user.id = user_id;
}

void on_display_reminder(
    const char *title,
    const char *informative_text) {
    TogglApi::instance->displayReminder(
        QString(title),
        QString(informative_text));
}

void on_display_time_entry_list(
    const _Bool open,
    TogglTimeEntryView *first) {
    TogglApi::instance->displayTimeEntryList(
        open,
        TimeEntryView::importAll(first));
}

void on_display_time_entry_autocomplete(
    TogglAutocompleteView *first) {
    TogglApi::instance->displayTimeEntryAutocomplete(
        AutocompleteView::importAll(first));
}

void on_display_mini_timer_autocomplete(
    TogglAutocompleteView *first) {
    TogglApi::instance->displayMinitimerAutocomplete(
        AutocompleteView::importAll(first));
}

void on_display_project_autocomplete(
    TogglAutocompleteView *first) {
    TogglApi::instance->displayProjectAutocomplete(
        AutocompleteView::importAll(first));
}

void on_display_workspace_select(
    TogglGenericView *first) {
    TogglApi::instance->displayWorkspaceSelect(
        GenericView::importAll(first));
}

void on_display_client_select(
    TogglGenericView *first) {
    TogglApi::instance->displayClientSelect(
        GenericView::importAll(first));
}

void on_display_tags(
    TogglGenericView *first) {
    TogglApi::instance->displayTags(
        GenericView::importAll(first));
}

void on_display_time_entry_editor(
    const _Bool open,
    TogglTimeEntryView *te,
    const char *focused_field_name) {
    TogglApi::instance->displayTimeEntryEditor(
        open,
        TimeEntryView::importOne(te),
        QString(focused_field_name));
}

void on_display_settings(
    const _Bool open,
    TogglSettingsView *settings) {
    TogglApi::instance->displaySettings(
        open,
        SettingsView::importOne(settings));
}

void on_display_timer_state(
    TogglTimeEntryView *te) {
    if (te) {
        TogglApi::instance->displayRunningTimerState(
            TimeEntryView::importOne(te));
        return;
    }

    TogglApi::instance->displayStoppedTimerState();
}

void on_display_idle_notification(
    const char *guid,
    const char *since,
    const char *duration,
    const uint64_t started,
    const char *description) {
    TogglApi::instance->displayIdleNotification(
        QString(guid),
        QString(since),
        QString(duration),
        started,
        QString(description));
}

TogglApi::TogglApi(
    QObject *parent,
    QString logPathOverride,
    QString dbPathOverride)
    : QObject(parent)
, shutdown(false)
, ctx(0) {
    QString version = QApplication::applicationVersion();
    ctx = toggl_context_init("linux_native_app",
                             version.toStdString().c_str());

<<<<<<< HEAD
    toggl_disable_update_check(ctx);

=======
>>>>>>> ee739969
    QString appDirPath =
        QStandardPaths::writableLocation(
            QStandardPaths::DataLocation);
    QDir appDir = QDir(appDirPath);
    if (!appDir.exists()) {
        appDir.mkpath(".");
    }

    QString logPath("");
    if (logPathOverride.isEmpty()) {
        logPath = appDir.filePath("toggldesktop.log");
    } else {
        logPath = logPathOverride;
    }
    toggl_set_log_path(logPath.toUtf8().constData());
    qDebug() << "Log path " << logPath;

    toggl_set_log_level("debug");

    QString dbPath("");
    if (dbPathOverride.isEmpty()) {
        dbPath = appDir.filePath("toggldesktop.db");
    } else {
        dbPath = dbPathOverride;
    }
    toggl_set_db_path(ctx, dbPath.toUtf8().constData());
    qDebug() << "DB path " << dbPath;

    QString executablePath = QCoreApplication::applicationDirPath();
    QDir executableDir = QDir(executablePath);
    QString cacertPath = executableDir.filePath("cacert.pem");
    toggl_set_cacert_path(ctx, cacertPath.toUtf8().constData());

    toggl_on_show_app(ctx, on_display_app);
    toggl_on_error(ctx, on_display_error);
    toggl_on_online_state(ctx, on_display_online_state);
    toggl_on_url(ctx, on_display_url);
    toggl_on_login(ctx, on_display_login);
    toggl_on_reminder(ctx, on_display_reminder);
    toggl_on_time_entry_list(ctx, on_display_time_entry_list);
    toggl_on_time_entry_autocomplete(ctx, on_display_time_entry_autocomplete);
    toggl_on_mini_timer_autocomplete(ctx, on_display_mini_timer_autocomplete);
    toggl_on_project_autocomplete(ctx, on_display_project_autocomplete);
    toggl_on_workspace_select(ctx, on_display_workspace_select);
    toggl_on_client_select(ctx, on_display_client_select);
    toggl_on_tags(ctx, on_display_tags);
    toggl_on_time_entry_editor(ctx, on_display_time_entry_editor);
    toggl_on_settings(ctx, on_display_settings);
    toggl_on_timer_state(ctx, on_display_timer_state);
    toggl_on_idle_notification(ctx, on_display_idle_notification);

    char *env = toggl_environment(ctx);
    if (env) {
        Bugsnag::releaseStage = QString(env);
        free(env);
    }

    instance = this;
}

TogglApi::~TogglApi() {
    toggl_context_clear(ctx);
    ctx = 0;

    instance = 0;
}

bool TogglApi::notifyBugsnag(
    const QString errorClass,
    const QString message,
    const QString context) {
    QHash<QString, QHash<QString, QString> > metadata;
    if (instance) {
        metadata["release"]["channel"] = instance->updateChannel();
    }
    return Bugsnag::notify(errorClass, message, context, &metadata);
}

bool TogglApi::startEvents() {
    return toggl_ui_start(ctx);
}

void TogglApi::login(const QString email, const QString password) {
    toggl_login(ctx,
                email.toStdString().c_str(),
                password.toStdString().c_str());
}

void TogglApi::signup(const QString email, const QString password) {
    toggl_signup(ctx,
                 email.toStdString().c_str(),
                 password.toStdString().c_str());
}

void TogglApi::setEnvironment(const QString environment) {
    toggl_set_environment(ctx, environment.toStdString().c_str());
    Bugsnag::releaseStage = environment;
}

bool TogglApi::setTimeEntryDate(
    const QString guid,
    const int64_t unix_timestamp) {
    return toggl_set_time_entry_date(ctx,
                                     guid.toStdString().c_str(),
                                     unix_timestamp);
}

bool TogglApi::setTimeEntryStart(
    const QString guid,
    const QString value) {
    return toggl_set_time_entry_start(ctx,
                                      guid.toStdString().c_str(),
                                      value.toStdString().c_str());
}

bool TogglApi::setTimeEntryStop(
    const QString guid,
    const QString value) {
    return toggl_set_time_entry_end(ctx,
                                    guid.toStdString().c_str(),
                                    value.toStdString().c_str());
}

void TogglApi::googleLogin(const QString accessToken) {
    toggl_google_login(ctx, accessToken.toStdString().c_str());
}

bool TogglApi::setProxySettings(
    const bool useProxy,
    const QString proxyHost,
    const uint64_t proxyPort,
    const QString proxyUsername,
    const QString proxyPassword) {
    return toggl_set_proxy_settings(ctx,
                                    useProxy,
                                    proxyHost.toStdString().c_str(),
                                    proxyPort,
                                    proxyUsername.toStdString().c_str(),
                                    proxyPassword.toStdString().c_str());
}

bool TogglApi::discardTimeAt(const QString guid,
                             const uint64_t at,
                             const bool split_into_new_time_entry) {
    return toggl_discard_time_at(ctx,
                                 guid.toStdString().c_str(),
                                 at,
                                 split_into_new_time_entry);
}

// Returns true if script file was successfully
// executed. If returns false, check log.
bool TogglApi::runScriptFile(const QString filename) {
    if (filename.isEmpty()) {
        qDebug() << "no script to run";
        return false;
    }

    QFile textFile(filename);
    if (!textFile.open(QIODevice::ReadOnly)) {
        qDebug() << "could not open script "
                 << filename;
        return false;
    }

    QTextStream textStream(&textFile);
    QStringList contents;
    while (!textStream.atEnd()) {
        contents.append(textStream.readLine());
    }

    QString code = contents.join("\r\n");
    qDebug() << "script contents: " << code;

    int64_t err(0);
    QString textOutput("");
    char_t *result = toggl_run_script(
        ctx,
        code.toUtf8().constData(),
        &err);
    textOutput = QString(result);
    free(result);

    if (err) {
        qDebug() << "script finished with error: " << err;
    }

    qDebug() << "script output: " << textOutput;

    return !err;
}

void TogglApi::setIdleSeconds(u_int64_t idleSeconds) {
    toggl_set_idle_seconds(ctx, idleSeconds);
}

bool TogglApi::setSettingsUseIdleDetection(const bool useIdleDetection) {
    return toggl_set_settings_use_idle_detection(ctx,
            useIdleDetection);
}

bool TogglApi::setSettingsReminder(const bool reminder) {
    return toggl_set_settings_reminder(ctx,
                                       reminder);
}

bool TogglApi::setSettingsIdleMinutes(const uint64_t idleMinutes) {
    return toggl_set_settings_idle_minutes(ctx,
                                           idleMinutes);
}

bool TogglApi::setSettingsReminderMinutes(const uint64_t reminderMinutes) {
    return toggl_set_settings_reminder_minutes(ctx,
            reminderMinutes);
}

void TogglApi::toggleTimelineRecording(const bool recordTimeline) {
    toggl_timeline_toggle_recording(ctx, recordTimeline);
}

bool TogglApi::setUpdateChannel(const QString channel) {
    return toggl_set_update_channel(ctx, channel.toStdString().c_str());
}

QString TogglApi::updateChannel() {
    char *channel = toggl_get_update_channel(ctx);
    QString res;
    if (channel) {
        res = QString(channel);
        free(channel);
    }
    return res;
}

QString TogglApi::start(
    const QString description,
    const QString duration,
    const uint64_t task_id,
    const uint64_t project_id) {
    char *guid = toggl_start(ctx,
                             description.toStdString().c_str(),
                             duration.toStdString().c_str(),
                             task_id,
                             project_id);
    QString res("");
    if (guid) {
        res = QString(guid);
        free(guid);
    }
    return res;
}

bool TogglApi::stop() {
    return toggl_stop(ctx);
}

const QString TogglApi::formatDurationInSecondsHHMMSS(
    const int64_t duration) {
    char *buf = toggl_format_tracking_time_duration(duration);
    QString res = QString(buf);
    free(buf);
    return res;
}

bool TogglApi::continueTimeEntry(const QString guid) {
    return toggl_continue(ctx, guid.toStdString().c_str());
}

bool TogglApi::continueLatestTimeEntry() {
    return toggl_continue_latest(ctx);
}

void TogglApi::sync() {
    toggl_sync(ctx);
}

void TogglApi::openInBrowser() {
    toggl_open_in_browser(ctx);
}

void TogglApi::about() {
    toggl_about(ctx);
}

bool TogglApi::clearCache() {
    return toggl_clear_cache(ctx);
}

void TogglApi::getSupport() {
    toggl_get_support(ctx);
}

void TogglApi::logout() {
    toggl_logout(ctx);
}

void TogglApi::editPreferences() {
    toggl_edit_preferences(ctx);
}

void TogglApi::editTimeEntry(const QString guid,
                             const QString focusedFieldName) {
    toggl_edit(ctx,
               guid.toStdString().c_str(),
               false,
               focusedFieldName.toStdString().c_str());
}

bool TogglApi::setTimeEntryProject(
    const QString guid,
    const uint64_t task_id,
    const uint64_t project_id,
    const QString project_guid) {
    return toggl_set_time_entry_project(ctx,
                                        guid.toStdString().c_str(),
                                        task_id,
                                        project_id,
                                        project_guid.toStdString().c_str());
}

bool TogglApi::setTimeEntryDescription(
    const QString guid,
    const QString value) {
    return toggl_set_time_entry_description(ctx,
                                            guid.toStdString().c_str(),
                                            value.toStdString().c_str());
}

bool TogglApi::setTimeEntryTags(
    const QString guid,
    const QString tags) {
    return toggl_set_time_entry_tags(ctx,
                                     guid.toStdString().c_str(),
                                     tags.toStdString().c_str());
}

void TogglApi::editRunningTimeEntry(
    const QString focusedFieldName) {
    toggl_edit(ctx,
               "",
               true,
               focusedFieldName.toStdString().c_str());
}

bool TogglApi::setTimeEntryBillable(
    const QString guid,
    const bool billable) {
    return toggl_set_time_entry_billable(ctx,
                                         guid.toStdString().c_str(),
                                         billable);
}

bool TogglApi::addProject(
    const QString time_entry_guid,
    const uint64_t workspace_id,
    const uint64_t client_id,
    const QString project_name,
    const bool is_private) {
    return toggl_add_project(ctx,
                             time_entry_guid.toStdString().c_str(),
                             workspace_id,
                             client_id,
                             project_name.toStdString().c_str(),
                             is_private);
}

bool TogglApi::createClient(
    const uint64_t wid,
    const QString name) {
    return toggl_create_client(ctx,
                               wid,
                               name.toStdString().c_str());
}

void TogglApi::viewTimeEntryList() {
    toggl_view_time_entry_list(ctx);
}

bool TogglApi::deleteTimeEntry(const QString guid) {
    return toggl_delete_time_entry(ctx, guid.toStdString().c_str());
}

bool TogglApi::setTimeEntryDuration(
    const QString guid,
    const QString value) {
    return toggl_set_time_entry_duration(ctx,
                                         guid.toStdString().c_str(),
                                         value.toStdString().c_str());
}

bool TogglApi::sendFeedback(const QString topic,
                            const QString details,
                            const QString filename) {
    return toggl_feedback_send(ctx,
                               topic.toStdString().c_str(),
                               details.toStdString().c_str(),
                               filename.toStdString().c_str());
}<|MERGE_RESOLUTION|>--- conflicted
+++ resolved
@@ -161,11 +161,6 @@
     ctx = toggl_context_init("linux_native_app",
                              version.toStdString().c_str());
 
-<<<<<<< HEAD
-    toggl_disable_update_check(ctx);
-
-=======
->>>>>>> ee739969
     QString appDirPath =
         QStandardPaths::writableLocation(
             QStandardPaths::DataLocation);
