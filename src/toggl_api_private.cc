--- conflicted
+++ resolved
@@ -223,8 +223,7 @@
     return str.substr(strBegin, strRange);
 }
 
-<<<<<<< HEAD
-const char_t *to_char_t(const std::string s) {
+const char_t *to_char_t(const std::string &s) {
 #if defined(_WIN32) || defined(WIN32)
     std::wstring ws;
     Poco::UnicodeConverter::toUTF16(s, ws);
@@ -234,10 +233,7 @@
 #endif
 }
 
-char_t *copy_string(const std::string s) {
-=======
 char_t *copy_string(const std::string &s) {
->>>>>>> 9eba610e
 #if defined(_WIN32) || defined(WIN32)
     std::wstring ws;
     Poco::UnicodeConverter::toUTF16(s, ws);
