--- conflicted
+++ resolved
@@ -794,13 +794,8 @@
     toggl_view_time_entry_list(app.ctx());
     ASSERT_EQ(std::size_t(5), testing::testresult::time_entries.size());
 
-<<<<<<< HEAD
-    ASSERT_TRUE(toggl_delete_time_entry(app.ctx(),
-        "6a958efd-0e9a-d777-7e19-001b2d7ced92"));
-=======
     std::string guid("6a958efd-0e9a-d777-7e19-001b2d7ced92");
     ASSERT_TRUE(toggl_delete_time_entry(app.ctx(), guid.c_str()));
->>>>>>> c08df2c7
 
     toggl_view_time_entry_list(app.ctx());
     ASSERT_EQ(std::size_t(4), testing::testresult::time_entries.size());
@@ -814,20 +809,12 @@
     std::string guid = "07fba193-91c4-0ec8-2894-820df0548a8f";
 
     ASSERT_TRUE(toggl_set_time_entry_duration(app.ctx(),
-<<<<<<< HEAD
-        guid.c_str(), "2 hours"));
-=======
                 guid.c_str(), "2 hours"));
->>>>>>> c08df2c7
 
     toggl_view_time_entry_list(app.ctx());
     TimeEntry te;
     for (std::size_t i = 0; i < testing::testresult::time_entries.size();
-<<<<<<< HEAD
-        i++) {
-=======
             i++) {
->>>>>>> c08df2c7
         if (testing::testresult::time_entries[i].GUID() == guid) {
             te = testing::testresult::time_entries[i];
             break;
@@ -845,20 +832,12 @@
     std::string guid = "07fba193-91c4-0ec8-2894-820df0548a8f";
 
     ASSERT_TRUE(toggl_set_time_entry_description(app.ctx(),
-<<<<<<< HEAD
-        guid.c_str(), "this is a nuclear test"));
-=======
                 guid.c_str(), "this is a nuclear test"));
->>>>>>> c08df2c7
 
     toggl_view_time_entry_list(app.ctx());
     TimeEntry te;
     for (std::size_t i = 0; i < testing::testresult::time_entries.size();
-<<<<<<< HEAD
-        i++) {
-=======
             i++) {
->>>>>>> c08df2c7
         if (testing::testresult::time_entries[i].GUID() == guid) {
             te = testing::testresult::time_entries[i];
             break;
@@ -942,11 +921,7 @@
 
     TimeEntry te;
     for (std::size_t i = 0; i < testing::testresult::time_entries.size();
-<<<<<<< HEAD
-        i++) {
-=======
             i++) {
->>>>>>> c08df2c7
         if (testing::testresult::time_entries[i].GUID() == guid) {
             te = testing::testresult::time_entries[i];
             break;
@@ -965,20 +940,12 @@
     std::string guid = "07fba193-91c4-0ec8-2894-820df0548a8f";
 
     ASSERT_TRUE(toggl_set_time_entry_start_iso_8601(app.ctx(),
-<<<<<<< HEAD
-        guid.c_str(), "2014-10-02T03:34:04Z"));
-=======
                 guid.c_str(), "2014-10-02T03:34:04Z"));
->>>>>>> c08df2c7
 
     toggl_view_time_entry_list(app.ctx());
     TimeEntry te;
     for (std::size_t i = 0; i < testing::testresult::time_entries.size();
-<<<<<<< HEAD
-        i++) {
-=======
             i++) {
->>>>>>> c08df2c7
         if (testing::testresult::time_entries[i].GUID() == guid) {
             te = testing::testresult::time_entries[i];
             break;
@@ -996,20 +963,12 @@
     std::string guid = "07fba193-91c4-0ec8-2894-820df0548a8f";
 
     ASSERT_TRUE(toggl_set_time_entry_end_iso_8601(app.ctx(),
-<<<<<<< HEAD
-        guid.c_str(), "2014-10-02T03:34:04Z"));
-=======
                 guid.c_str(), "2014-10-02T03:34:04Z"));
->>>>>>> c08df2c7
 
     toggl_view_time_entry_list(app.ctx());
     TimeEntry te;
     for (std::size_t i = 0; i < testing::testresult::time_entries.size();
-<<<<<<< HEAD
-        i++) {
-=======
             i++) {
->>>>>>> c08df2c7
         if (testing::testresult::time_entries[i].GUID() == guid) {
             te = testing::testresult::time_entries[i];
             break;
