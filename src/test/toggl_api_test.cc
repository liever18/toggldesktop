// Copyright 2014 Toggl Desktop developers.

#include "gtest/gtest.h"

#include <iostream>  // NOLINT

#include "./../lib/include/toggl_api.h"
#include "./../toggl_api_private.h"
#include "./test_data.h"
#include "./../settings.h"
#include "./../proxy.h"

#include "Poco/FileStream.h"
#include "Poco/File.h"
#include "Poco/Path.h"

namespace toggl {

namespace testing {

namespace testresult {
std::string url("");
std::string reminder_title("");
std::string reminder_informative_text("");
std::string error("");
bool online_state(false);
uint64_t user_id(0);
Settings settings;
bool use_proxy(false);
Proxy proxy;
std::string update_channel("");
}  // namespace testresult

void on_app(const _Bool open) {
}

void on_error(
    const char *errmsg,
    const _Bool user_error) {
    if (errmsg) {
        testresult::error = std::string(errmsg);
        return;
    }
    testresult::error = std::string("");
}

void on_update(
    const _Bool open,
    TogglUpdateView *view) {
    testresult::update_channel = std::string(view->UpdateChannel);
}

void on_online_state(const _Bool is_online, const char *reason) {
    testresult::online_state = is_online;
}

void on_url(const char *url) {
    testresult::url = std::string(url);
}

void on_login(const _Bool open, const uint64_t user_id) {
    testresult::user_id = user_id;
}

void on_reminder(const char *title, const char *informative_text) {
    testresult::reminder_title = std::string(title);
    testresult::reminder_informative_text = std::string(informative_text);
}

void on_time_entry_list(
    const _Bool open,
    TogglTimeEntryView *first) {
}

void on_time_entry_autocomplete(TogglAutocompleteView *first) {
}

void on_project_autocomplete(TogglAutocompleteView *first) {
}

void on_client_select(TogglGenericView *first) {
}

void on_workspace_select(TogglGenericView *first) {
}

void on_tags(TogglGenericView *first) {
}

void on_time_entry_editor(
    const _Bool open,
    TogglTimeEntryView *te,
    const char *focused_field_name) {
}

void on_display_settings(
    const _Bool open,
    TogglSettingsView *settings) {

    testing::testresult::settings.use_idle_detection =
        settings->UseIdleDetection;
    testing::testresult::settings.menubar_timer = settings->MenubarTimer;
    testing::testresult::settings.reminder = settings->Reminder;
    testing::testresult::settings.dock_icon = settings->DockIcon;
    testing::testresult::settings.on_top = settings->OnTop;

    testing::testresult::use_proxy = settings->UseProxy;

    testing::testresult::proxy.host = std::string(settings->ProxyHost);
    testing::testresult::proxy.port = settings->ProxyPort;
    testing::testresult::proxy.username = std::string(settings->ProxyUsername);
    testing::testresult::proxy.password = std::string(settings->ProxyPassword);
}

void on_display_timer_state(TogglTimeEntryView *te) {
}

void on_display_idle_notification(
    const char *guid,
    const char *since,
    const char *duration,
    const uint64_t started) {
}

void on_apply_settings(
    TogglSettingsView *settings) {
    testing::testresult::use_proxy = settings->UseProxy;
    testing::testresult::settings.use_idle_detection =
        settings->UseIdleDetection;
    testing::testresult::settings.menubar_timer =
        settings->MenubarTimer;
    testing::testresult::settings.dock_icon = settings->DockIcon;
    testing::testresult::settings.on_top = settings->OnTop;
}

class App {
 public:
    App() {
        Poco::File f(TESTDB);
        if (f.exists()) {
            f.remove(false);
        }

        toggl_set_log_path("test.log");

        ctx_ = toggl_context_init("tests", "0.1");

        poco_assert(toggl_set_db_path(ctx_, TESTDB));

        Poco::Path path("src/ssl/cacert.pem");
        toggl_set_cacert_path(ctx_, path.toString().c_str());

        toggl_on_show_app(ctx_, on_app);
        toggl_on_error(ctx_, on_error);
        toggl_on_update(ctx_, on_update);
        toggl_on_online_state(ctx_, on_online_state);
        toggl_on_login(ctx_, on_login);
        toggl_on_url(ctx_, on_url);
        toggl_on_reminder(ctx_, on_reminder);
        toggl_on_time_entry_list(ctx_, on_time_entry_list);
        toggl_on_time_entry_autocomplete(ctx_, on_time_entry_autocomplete);
        toggl_on_project_autocomplete(ctx_, on_project_autocomplete);
        toggl_on_workspace_select(ctx_, on_workspace_select);
        toggl_on_client_select(ctx_, on_client_select);
        toggl_on_tags(ctx_, on_tags);
        toggl_on_time_entry_editor(ctx_, on_time_entry_editor);
        toggl_on_settings(ctx_, on_display_settings);
        toggl_on_timer_state(ctx_, on_display_timer_state);
        toggl_on_idle_notification(ctx_, on_display_idle_notification);

        poco_assert(toggl_ui_start(ctx_));
    }
    ~App() {
        toggl_context_clear(ctx_);
        ctx_ = 0;
    }

    void *ctx() {
        return ctx_;
    }

 private:
    void *ctx_;
};

}  // namespace testing

TEST(TogglApiTest, toggl_context_init) {
    testing::App app;
}

TEST(TogglApiTest, toggl_set_settings) {
    testing::App app;

    ASSERT_TRUE(toggl_set_settings(app.ctx(),
                                   false, false, false, false, false));

    ASSERT_FALSE(testing::testresult::settings.use_idle_detection);
    ASSERT_FALSE(testing::testresult::settings.menubar_timer);
    ASSERT_FALSE(testing::testresult::settings.dock_icon);
    ASSERT_FALSE(testing::testresult::settings.on_top);
    ASSERT_FALSE(testing::testresult::settings.reminder);

    ASSERT_TRUE(toggl_set_settings(app.ctx(),
                                   true, true, true, true, true));

    ASSERT_TRUE(testing::testresult::settings.use_idle_detection);
    ASSERT_TRUE(testing::testresult::settings.menubar_timer);
    ASSERT_TRUE(testing::testresult::settings.dock_icon);
    ASSERT_TRUE(testing::testresult::settings.on_top);
    ASSERT_TRUE(testing::testresult::settings.reminder);
}

TEST(TogglApiTest, toggl_set_proxy_settings) {
    testing::App app;

    ASSERT_TRUE(toggl_set_proxy_settings(
        app.ctx(), 1, "localhost", 8000, "johnsmith", "secret"));

    ASSERT_TRUE(testing::testresult::use_proxy);
    ASSERT_EQ(std::string("localhost"),
              std::string(testing::testresult::proxy.host));
    ASSERT_EQ(8000,
              static_cast<int>(testing::testresult::proxy.port));
    ASSERT_EQ(std::string("johnsmith"),
              std::string(testing::testresult::proxy.username));
    ASSERT_EQ(std::string("secret"),
              std::string(testing::testresult::proxy.password));
}

TEST(TogglApiTest, toggl_set_update_channel) {
    testing::App app;

    std::string default_channel("stable");

    toggl_about(app.ctx());

    ASSERT_EQ(default_channel, testing::testresult::update_channel);

    // Also check that the API itself thinks the default channel is
    char *str = toggl_get_update_channel(app.ctx());
    ASSERT_EQ(default_channel, std::string(str));
    free(str);

    ASSERT_FALSE(toggl_set_update_channel(app.ctx(), "invalid"));

    // The channel should be the same in the API
    str = toggl_get_update_channel(app.ctx());
    ASSERT_EQ(default_channel, std::string(str));
    free(str);

    ASSERT_TRUE(toggl_set_update_channel(app.ctx(), "beta"));

    ASSERT_EQ(std::string("beta"), testing::testresult::update_channel);

    // The channel should have been changed in the API
    str = toggl_get_update_channel(app.ctx());
    ASSERT_EQ(std::string("beta"), std::string(str));
    free(str);

    ASSERT_TRUE(toggl_set_update_channel(app.ctx(), "dev"));

    ASSERT_EQ(std::string("dev"), testing::testresult::update_channel);

    // The channel should have been changed in the API
    str = toggl_get_update_channel(app.ctx());
    ASSERT_EQ(std::string("dev"), std::string(str));
    free(str);

    ASSERT_TRUE(toggl_set_update_channel(app.ctx(), "stable"));

    ASSERT_EQ(std::string("stable"), testing::testresult::update_channel);

    // The channel should have been changed in the API
    str = toggl_get_update_channel(app.ctx());
    ASSERT_EQ(std::string("stable"), std::string(str));
    free(str);
}

TEST(TogglApiTest, toggl_set_log_level) {
    toggl_set_log_level("trace");
}

TEST(TogglApiTest, toggl_parse_time) {
    int hours = 0;
    int minutes = 0;
    bool valid = true;

    valid = toggl_parse_time("120a", &hours, &minutes);
    ASSERT_EQ(true, valid);
    ASSERT_EQ(1, hours);
    ASSERT_EQ(20, minutes);

    valid = toggl_parse_time("1P", &hours, &minutes);
    ASSERT_EQ(true, valid);
    ASSERT_EQ(13, hours);
    ASSERT_EQ(0, minutes);

    ASSERT_FALSE(toggl_parse_time("x", &hours, &minutes));

    valid = toggl_parse_time("2", &hours, &minutes);
    ASSERT_EQ(true, valid);
    ASSERT_EQ(2, hours);
    ASSERT_EQ(0, minutes);

    valid = toggl_parse_time("12", &hours, &minutes);
    ASSERT_EQ(true, valid);
    ASSERT_EQ(12, hours);
    ASSERT_EQ(0, minutes);

    valid = toggl_parse_time("1230", &hours, &minutes);
    ASSERT_EQ(true, valid);
    ASSERT_EQ(12, hours);
    ASSERT_EQ(30, minutes);

    ASSERT_FALSE(toggl_parse_time("12x", &hours, &minutes));

    ASSERT_FALSE(toggl_parse_time("12xx", &hours, &minutes));

    ASSERT_FALSE(toggl_parse_time(":", &hours, &minutes));

    ASSERT_FALSE(toggl_parse_time("11:", &hours, &minutes));

    ASSERT_FALSE(toggl_parse_time(":20", &hours, &minutes));

    ASSERT_FALSE(toggl_parse_time("11:xx", &hours, &minutes));

    valid = toggl_parse_time("11:20", &hours, &minutes);
    ASSERT_EQ(true, valid);
    ASSERT_EQ(11, hours);
    ASSERT_EQ(20, minutes);

    valid = toggl_parse_time("5:30", &hours, &minutes);
    ASSERT_EQ(true, valid);
    ASSERT_EQ(5, hours);
    ASSERT_EQ(30, minutes);

    valid = toggl_parse_time("5:30 PM", &hours, &minutes);
    ASSERT_EQ(true, valid);
    ASSERT_EQ(17, hours);
    ASSERT_EQ(30, minutes);

    valid = toggl_parse_time("5:30 odp.", &hours, &minutes);
    ASSERT_EQ(true, valid);
    ASSERT_EQ(17, hours);
    ASSERT_EQ(30, minutes);

    valid = toggl_parse_time("17:10", &hours, &minutes);
    ASSERT_EQ(true, valid);
    ASSERT_EQ(17, hours);
    ASSERT_EQ(10, minutes);

    valid = toggl_parse_time("12:00 AM", &hours, &minutes);
    ASSERT_EQ(true, valid);
    ASSERT_EQ(0, hours);
    ASSERT_EQ(0, minutes);

    valid = toggl_parse_time("12:00 dop.", &hours, &minutes);
    ASSERT_EQ(true, valid);
    ASSERT_EQ(0, hours);
    ASSERT_EQ(0, minutes);

    ASSERT_FALSE(toggl_parse_time("NOT VALID", &hours, &minutes));
}

TEST(TogglApiTest, toggl_format_duration_in_seconds_hhmmss) {
    char *str = toggl_format_duration_in_seconds_hhmmss(10);
    ASSERT_EQ("00:00:10", std::string(str));
    free(str);

    str = toggl_format_duration_in_seconds_hhmmss(60);
    ASSERT_EQ("00:01:00", std::string(str));
    free(str);

    str = toggl_format_duration_in_seconds_hhmmss(65);
    ASSERT_EQ("00:01:05", std::string(str));
    free(str);

    str = toggl_format_duration_in_seconds_hhmmss(3600);
    ASSERT_EQ("01:00:00", std::string(str));
    free(str);

    str = toggl_format_duration_in_seconds_hhmmss(5400);
    ASSERT_EQ("01:30:00", std::string(str));
    free(str);

    str = toggl_format_duration_in_seconds_hhmmss(5410);
    ASSERT_EQ("01:30:10", std::string(str));
    free(str);
}

TEST(TogglApiTest, toggl_format_duration_in_seconds_hhmm) {
    char *str  = toggl_format_duration_in_seconds_hhmm(10);
    ASSERT_EQ("00:00", std::string(str));
    free(str);

    str = toggl_format_duration_in_seconds_hhmm(60);
    ASSERT_EQ("00:01", std::string(str));
    free(str);

    str = toggl_format_duration_in_seconds_hhmm(65);
    ASSERT_EQ("00:01", std::string(str));
    free(str);

    str = toggl_format_duration_in_seconds_hhmm(3600);
    ASSERT_EQ("01:00", std::string(str));
    free(str);

    str = toggl_format_duration_in_seconds_hhmm(5400);
    ASSERT_EQ("01:30", std::string(str));
    free(str);

    str = toggl_format_duration_in_seconds_hhmm(5410);
    ASSERT_EQ("01:30", std::string(str));
    free(str);
}

TEST(TogglApiTest, toggl_parse_duration_string_into_seconds) {
    time_t res = toggl_parse_duration_string_into_seconds("");
    ASSERT_EQ(0, res);
}

TEST(TogglApiTest, toggl_password_forgot) {
    testing::App app;
    toggl_password_forgot(app.ctx());
    ASSERT_EQ("https://www.toggl.com/forgot-password",
<<<<<<< HEAD
        testing::testresult::url);
=======
              testing::testresult::url);
>>>>>>> f3587dba
}

TEST(TogglApiTest, toggl_set_environment) {
    testing::App app;

    toggl_set_environment(app.ctx(), "test");

    char *env = toggl_environment(app.ctx());
    std::string res(env);
    free(env);
    ASSERT_EQ("test", res);
}

}  // namespace toggl<|MERGE_RESOLUTION|>--- conflicted
+++ resolved
@@ -424,11 +424,7 @@
     testing::App app;
     toggl_password_forgot(app.ctx());
     ASSERT_EQ("https://www.toggl.com/forgot-password",
-<<<<<<< HEAD
-        testing::testresult::url);
-=======
               testing::testresult::url);
->>>>>>> f3587dba
 }
 
 TEST(TogglApiTest, toggl_set_environment) {
