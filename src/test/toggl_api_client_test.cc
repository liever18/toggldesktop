--- conflicted
+++ resolved
@@ -903,17 +903,12 @@
     //  date -r 1412950844
     //  Fri Oct 10 16:20:44 CEST 2014
     time_t t(1412950844);
-<<<<<<< HEAD
-    ASSERT_EQ("16:20", Formatter::FormatTimeForTimeEntryEditor(t, "H:mm"));
-    ASSERT_EQ("04:20 PM", Formatter::FormatTimeForTimeEntryEditor(t, "h:mm A"));
-=======
 
     std::string res = Formatter::FormatTimeForTimeEntryEditor(t, "H:mm");
     ASSERT_NE(std::string::npos, res.find(":20"));
 
     res = Formatter::FormatTimeForTimeEntryEditor(t, "h:mm A");
     ASSERT_NE(std::string::npos, res.find(":20"));
->>>>>>> cdd89eb8
 }
 
 TEST(FormatterTest, FormatDateHeader) {
@@ -974,10 +969,6 @@
     ASSERT_EQ(t, Formatter::Parse8601("2014-10-02T03:34:04Z"));
 
     ASSERT_EQ(0, Formatter::Parse8601("invalid value"));
-<<<<<<< HEAD
-
-=======
->>>>>>> cdd89eb8
 }
 
 TEST(FormatterTest, FormatDurationInSecondsPrettyHHMM) {
