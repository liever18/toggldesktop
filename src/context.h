--- conflicted
+++ resolved
@@ -250,7 +250,7 @@
     error ProxySettings(bool *use_proxy, Proxy *proxy);
 
     error SetProxySettings(const bool use_proxy,
-        const Proxy &proxy);
+                           const Proxy &proxy);
 
     error LoadWindowSettings(
         int64_t *window_x,
@@ -318,17 +318,11 @@
         const std::string &duration,
         const Poco::UInt64 task_id,
         const Poco::UInt64 project_id,
-<<<<<<< HEAD
         const std::string project_guid,
         const std::string tags,
         const bool prevent_on_app,
         const time_t started,
         const time_t ended);
-=======
-        const std::string &project_guid,
-        const std::string &tags,
-        const bool prevent_on_app);
->>>>>>> c98435ea
 
     TimeEntry *ContinueLatest(const bool prevent_on_app);
 
@@ -620,17 +614,17 @@
         TogglClient *https_client,
         bool *had_something_to_push);
     error pushClients(const std::vector<Client *> &clients,
-        const std::string &api_token,
-        TogglClient toggl_client);
+                      const std::string &api_token,
+                      TogglClient toggl_client);
     error pushProjects(
         const std::vector<Project *> &projects,
         const std::vector<Client *> &clients,
         const std::string &api_token,
         TogglClient toggl_client);
     error pushEntries(const std::map<std::string, BaseModel *> &models,
-        const std::vector<TimeEntry *> &time_entries,
-        const std::string &api_token,
-        TogglClient toggl_client);
+                      const std::vector<TimeEntry *> &time_entries,
+                      const std::string &api_token,
+                      TogglClient toggl_client);
     error updateEntryProjects(
         const std::vector<Project *> &projects,
         const std::vector<TimeEntry *> &time_entries);
@@ -646,17 +640,10 @@
         std::string *user_data_json,
         const uint64_t country_id);
     static error me(TogglClient *https_client,
-<<<<<<< HEAD
                     const std::string email,
                     const std::string password,
                     std::string *user_data,
                     const Poco::Int64 since);
-=======
-        const std::string &email,
-        const std::string &password,
-        std::string *user_data,
-        const Poco::Int64 since);
->>>>>>> c98435ea
 
     bool isTimeEntryLocked(TimeEntry* te);
     bool isTimeLockedInWorkspace(time_t t, Workspace* ws);
