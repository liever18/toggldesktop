
// Copyright 2014 Toggl Desktop developers

// No exceptions should be thrown from this class.
// If pointers to models are returned from this
// class, the ownership does not change and you
// must not delete the pointers you got.

// All public methods should start with an uppercase name.
// All public methods should catch their exceptions.

#include "../src/context.h"

#include <iostream>  // NOLINT

#include "./autotracker.h"
#include "./const.h"
#include "./database.h"
#include "./error.h"
#include "./formatter.h"
#include "./https_client.h"
#include "./project.h"
#include "./settings.h"
#include "./time_entry.h"
#include "./timeline_uploader.h"
#include "./toggl_api_private.h"
#include "./urls.h"
#include "./window_change_recorder.h"
#include "./workspace.h"

#include "Poco/Crypto/OpenSSLInitializer.h"
#include "Poco/DateTimeFormat.h"
#include "Poco/DateTimeFormatter.h"
#include "Poco/Environment.h"
#include "Poco/File.h"
#include "Poco/FileStream.h"
#include "Poco/FormattingChannel.h"
#include "Poco/Logger.h"
#include "Poco/Net/FilePartSource.h"
#include "Poco/Net/HTMLForm.h"
#include "Poco/Net/NetSSL.h"
#include "Poco/Path.h"
#include "Poco/PatternFormatter.h"
#include "Poco/Random.h"
#include "Poco/SimpleFileChannel.h"
#include "Poco/Stopwatch.h"
#include "Poco/URI.h"
#include "Poco/UTF8String.h"
#include "Poco/Util/TimerTask.h"
#include "Poco/Util/TimerTaskAdapter.h"

namespace toggl {

std::string Context::log_path_ = "";

Context::Context(const std::string app_name, const std::string app_version)
    : db_(nullptr)
, user_(nullptr)
, timeline_uploader_(nullptr)
, window_change_recorder_(nullptr)
, next_sync_at_(0)
, next_push_changes_at_(0)
, next_fetch_updates_at_(0)
, next_update_timeline_settings_at_(0)
, next_reminder_at_(0)
, next_analytics_at_(0)
, time_entry_editor_guid_("")
, environment_("production")
, idle_(&ui_)	
, last_sync_started_(0)
, sync_interval_seconds_(0)
, update_check_disabled_(false)
, quit_(false)
, ui_updater_(this, &Context::uiUpdaterActivity)
, update_path_("")
, im_a_teapot_(false) {
    urls::SetUseStagingAsBackend(
        app_version.find("7.0.0") != std::string::npos);

    Poco::ErrorHandler::set(&error_handler_);
    Poco::Net::initializeSSL();

    HTTPSClient::Config.AppName = app_name;
    HTTPSClient::Config.AppVersion = app_version;

    Poco::Crypto::OpenSSLInitializer::initialize();

    startPeriodicUpdateCheck();

    startPeriodicSync();

    if (!ui_updater_.isRunning()) {
        ui_updater_.start();
    }
}

Context::~Context() {
    SetQuit();

    stopActivities();

    {
        Poco::Mutex::ScopedLock lock(window_change_recorder_m_);
        if (window_change_recorder_) {
            delete window_change_recorder_;
            window_change_recorder_ = nullptr;
        }
    }

    {
        Poco::Mutex::ScopedLock lock(timeline_uploader_m_);
        if (timeline_uploader_) {
            delete timeline_uploader_;
            timeline_uploader_ = nullptr;
        }
    }

    {
        Poco::Mutex::ScopedLock lock(db_m_);
        if (db_) {
            delete db_;
            db_ = nullptr;
        }
    }

    {
        Poco::Mutex::ScopedLock lock(user_m_);
        if (user_) {
            delete user_;
            user_ = nullptr;
        }
    }

    Poco::Net::uninitializeSSL();
}

void Context::stopActivities() {
    {
        Poco::Mutex::ScopedLock lock(ui_updater_m_);
        if (ui_updater_.isRunning()) {
            ui_updater_.stop();
            ui_updater_.wait();
        }
    }

    {
        Poco::Mutex::ScopedLock lock(window_change_recorder_m_);
        if (window_change_recorder_) {
            window_change_recorder_->Shutdown();
        }
    }

    {
        Poco::Mutex::ScopedLock lock(ws_client_m_);
        ws_client_.Shutdown();
    }

    {
        Poco::Mutex::ScopedLock lock(timeline_uploader_m_);
        if (timeline_uploader_) {
            timeline_uploader_->Shutdown();
        }
    }

    TogglClient::TogglStatus.DisableStatusCheck();
}

void Context::Shutdown() {
    stopActivities();

    // cancel tasks but allow them finish
    {
        Poco::Mutex::ScopedLock lock(timer_m_);
        timer_.cancel(true);
    }

    // Stops all running threads and waits for their completion.
    Poco::ThreadPool::defaultPool().stopAll();
}

error Context::StartEvents() {
    try {
        logger().debug("StartEvents");

        if (user_) {
            return displayError("Cannot start UI, user already logged in!");
        }

        if (HTTPSClient::Config.CACertPath.empty()) {
            return displayError("Missing CA cert bundle path!");
        }

        // Check that UI is wired up
        error err = UI()->VerifyCallbacks();
        if (err != noError) {
            logger().error(err);
            std::cerr << err << std::endl;
            std::cout << err << std::endl;
            return displayError("UI is not properly wired up!");
        }

        err = DisplaySettings();
        if (err != noError) {
            return displayError(err);
        }

        // See if user was logged in into app previously
        User *user = new User();
        err = db()->LoadCurrentUser(user);
        if (err != noError) {
            delete user;
            setUser(nullptr);
            return displayError(err);
        }
        if (!user->ID()) {
            delete user;
            setUser(nullptr);
            return noError;
        }
        setUser(user);

        displayUI();
    } catch(const Poco::Exception& exc) {
        return displayError(exc.displayText());
    } catch(const std::exception& ex) {
        return displayError(ex.what());
    } catch(const std::string& ex) {
        return displayError(ex);
    }
    return noError;
}

void Context::displayUI() {
    displayTimerState();
    displayWorkspaceSelect();
    displayClientSelect();
    displayTags();
    displayTimeEntryAutocomplete();
    displayMinitimerAutocomplete();
    displayProjectAutocomplete();
    displayAutotrackerRules();
}

error Context::save(const bool push_changes) {
    logger().debug("save");
    try {
        std::vector<ModelChange> changes;
        error err = db()->SaveUser(user_, true, &changes);
        if (err != noError) {
            return err;
        }

<<<<<<< HEAD
	try {
		std::vector<ModelChange> changes;
		error err = db()->SaveUser(user_, true, &changes);
		if (err != noError) {
			return err;
		}

		updateUI(&changes);

		if (push_changes) {
			pushChanges();
		}

		// Display number of unsynced time entries
		Poco::Int64 count(0);
		if (user_) {
			for (std::vector<TimeEntry *>::const_iterator it =
				user_->related.TimeEntries.begin();
					it != user_->related.TimeEntries.end(); it++) {
				TimeEntry *te = *it;
				if (te->NeedsPush()) {
					count++;
				}
			}
		}
		UI()->DisplayUnsyncedItems(count);
	}
	catch (const Poco::Exception& exc) {
		return exc.displayText();
	}
	catch (const std::exception& ex) {
		return ex.what();
	}
	catch (const std::string& ex) {
		return ex;
	}
	return noError;
=======
        updateUI(&changes);

        if (push_changes) {
            pushChanges();
        }

        // Display number of unsynced time entries
        Poco::Int64 count(0);
        if (user_) {
            for (std::vector<TimeEntry *>::const_iterator it =
                user_->related.TimeEntries.begin();
                    it != user_->related.TimeEntries.end(); it++) {
                TimeEntry *te = *it;
                if (te->NeedsPush()) {
                    count++;
                }
            }
        }
        UI()->DisplayUnsyncedItems(count);
    } catch(const Poco::Exception& exc) {
        return exc.displayText();
    } catch(const std::exception& ex) {
        return ex.what();
    } catch(const std::string& ex) {
        return ex;
    }
    return noError;
>>>>>>> 8d003398
}

void Context::updateUI(std::vector<ModelChange> *changes) {
    // Assume nothing needs to be updated
    bool display_time_entries(false);
    bool display_time_entry_autocomplete(false);
    bool display_mini_timer_autocomplete(false);
    bool display_project_autocomplete(false);
    bool display_client_select(false);
    bool display_tags(false);
    bool display_workspace_select(false);
    bool display_timer_state(false);
    bool display_time_entry_editor(false);
    bool open_time_entry_list(false);
    bool display_autotracker_rules(false);

    // Check what needs to be updated in UI
    for (std::vector<ModelChange>::const_iterator it =
        changes->begin();
            it != changes->end();
            it++) {
        ModelChange ch = *it;

        if (ch.ModelType() == kModelTag) {
            display_tags = true;
        }

        // FIXME: should match the affected model names instead
        if (ch.ModelType() != kModelTag && ch.ModelType() != kModelUser) {
            display_time_entry_autocomplete = true;
            display_time_entries = true;
            display_mini_timer_autocomplete = true;
        }

        // FIXME: should match the affected model names instead
        if (ch.ModelType() != kModelTag && ch.ModelType() != kModelUser
                && ch.ModelType() != kModelTimeEntry) {
            display_project_autocomplete = true;
        }

        if (ch.ModelType() == kModelClient
                || ch.ModelType() == kModelWorkspace) {
            display_client_select = true;
        }

        // Check if time entry editor needs to be updated
        if (ch.ModelType() == kModelTimeEntry) {
            display_timer_state = true;
            // If time entry was edited, check further
            if (time_entry_editor_guid_ == ch.GUID()) {
                // If time entry was deleted, close editor and open list view
                if (ch.ChangeType() == "delete") {
                    open_time_entry_list = true;
                    display_time_entries = true;
                } else {
                    display_time_entry_editor = true;
                }
            }
        }

        if (ch.ModelType() == kModelAutotrackerRule) {
            display_autotracker_rules = true;
        }
    }

    // Apply updates to UI
    if (display_time_entry_editor) {
        TimeEntry *te = nullptr;
        if (user_) {
            te = user_->related.TimeEntryByGUID(time_entry_editor_guid_);
        }
        if (te) {
            displayTimeEntryEditor(false, te, "");
        }
    }
    if (display_time_entries) {
        DisplayTimeEntryList(open_time_entry_list);
    }
    if (display_time_entry_autocomplete) {
        displayTimeEntryAutocomplete();
    }
    if (display_mini_timer_autocomplete) {
        displayMinitimerAutocomplete();
    }
    if (display_project_autocomplete) {
        displayProjectAutocomplete();
    }
    if (display_workspace_select) {
        displayWorkspaceSelect();
    }
    if (display_client_select) {
        displayClientSelect();
    }
    if (display_tags) {
        displayTags();
    }
    if (display_timer_state) {
        displayTimerState();
    }
    if (display_autotracker_rules) {
        displayAutotrackerRules();
    }
}

void Context::displayTimeEntryAutocomplete() {
    if (user_) {
        std::vector<AutocompleteItem> list =
            user_->related.TimeEntryAutocompleteItems();
        UI()->DisplayTimeEntryAutocomplete(&list);
    }
}

void Context::displayMinitimerAutocomplete() {
    if (user_) {
        std::vector<AutocompleteItem> list =
            user_->related.MinitimerAutocompleteItems();
        UI()->DisplayMinitimerAutocomplete(&list);
    }
}

void Context::displayProjectAutocomplete() {
    if (user_) {
        std::vector<AutocompleteItem> list =
            user_->related.ProjectAutocompleteItems();
        UI()->DisplayProjectAutocomplete(&list);
    } else {
        std::vector<AutocompleteItem> list;
        UI()->DisplayProjectAutocomplete(&list);
    }
}

void Context::displayClientSelect() {
    if (user_) {
        std::vector<Client *> list =
            user_->related.ClientList();
        UI()->DisplayClientSelect(&list);
    }
}

void Context::displayWorkspaceSelect() {
    std::vector<Workspace *> list =
        user_->related.WorkspaceList();
    UI()->DisplayWorkspaceSelect(&list);
}

void Context::displayTags() {
    if (user_) {
        std::vector<std::string> list = user_->related.TagList();
        UI()->DisplayTags(&list);
    }
}

void Context::displayAutotrackerRules() {
    if (!UI()->CanDisplayAutotrackerRules()) {
        return;
    }

    TogglAutotrackerRuleView *first = nullptr;
    if (user_) {
        for (std::vector<toggl::AutotrackerRule *>::const_iterator it =
            user_->related.AutotrackerRules.begin();
                it != user_->related.AutotrackerRules.end();
                it++) {
            AutotrackerRule *rule = *it;
            Project *p = user_->related.ProjectByID(rule->PID());
            std::string project_name("");
            if (p) {
                project_name = p->Name();
            }
            TogglAutotrackerRuleView *item =
                autotracker_rule_to_view_item(*it, project_name);
            item->Next = first;
            first = item;
        }
    }

    std::vector<std::string> titles;
    for (std::set<std::string>::const_iterator
            it = autotracker_titles_.begin();
            it != autotracker_titles_.end();
            ++it) {
        titles.push_back(*it);
    }
    std::sort(titles.begin(), titles.end(), CompareAutotrackerTitles);

    UI()->DisplayAutotrackerRules(first, titles);

    autotracker_view_item_clear(first);
}

Poco::Timestamp Context::postpone(
    const Poco::Timestamp::TimeDiff throttleMicros) const {
    return Poco::Timestamp() + throttleMicros;
}

bool Context::isPostponed(
    const Poco::Timestamp value,
    const Poco::Timestamp::TimeDiff throttleMicros) const {
    Poco::Timestamp now;
    if (now > value) {
        return false;
    }
    Poco::Timestamp::TimeDiff diff = value - now;
    if (diff > 2*throttleMicros) {
        logger().warning(
            "Cannot postpone task, its foo far in the future");
        return false;
    }
    return true;
}

error Context::displayError(const error err) {
    if ((err.find(kForbiddenError) != std::string::npos)
            || (err.find(kUnauthorizedError) != std::string::npos)) {
        if (user_) {
            setUser(nullptr);
        }
    }
    if (err.find(kUnsupportedAppError) != std::string::npos) {
        im_a_teapot_ = true;
    }
    return UI()->DisplayError(err);
}

int Context::nextSyncIntervalSeconds() const {
    Poco::Random random;
    random.seed();
    int n = random.next(kSyncIntervalRangeSeconds) + kSyncIntervalRangeSeconds;
    std::stringstream ss;
    ss << "Next autosync in " << n << " seconds";
    logger().trace(ss.str());
    return n;
}

void Context::scheduleSync() {
    if (im_a_teapot_) {
        displayError(kUnsupportedAppError);
        return;
    }

    Poco::Int64 elapsed_seconds = Poco::Int64(time(0)) - last_sync_started_;

    {
        std::stringstream ss;
        ss << "scheduleSync elapsed_seconds=" << elapsed_seconds;
        logger().debug(ss.str());
    }

    if (elapsed_seconds < sync_interval_seconds_) {
        std::stringstream ss;
        ss << "Last sync attempt less than " << sync_interval_seconds_
           << " seconds ago, chill";
        logger().trace(ss.str());
        return;
    }

    Sync();
}

void Context::Sync() {
    logger().debug("Sync");

    if ("test" == environment_) {
        logger().debug(kCannotSyncInTestEnv);
        return;
    }

    if (im_a_teapot_) {
        displayError(kUnsupportedAppError);
        return;
    }

    Poco::Timestamp::TimeDiff delay = 0;
    if (next_sync_at_ > 0) {
        delay = kRequestThrottleSeconds * kOneSecondInMicros;
    }

    next_sync_at_ = postpone(delay);
    Poco::Util::TimerTask::Ptr ptask =
        new Poco::Util::TimerTaskAdapter<Context>(*this, &Context::onSync);

    Poco::Mutex::ScopedLock lock(timer_m_);
    timer_.schedule(ptask, next_sync_at_);

    std::stringstream ss;
    ss << "Next sync at "
       << Formatter::Format8601(next_sync_at_);
    logger().debug(ss.str());
}

void Context::onSync(Poco::Util::TimerTask& task) {  // NOLINT
    if (isPostponed(next_sync_at_,
                    kRequestThrottleSeconds * kOneSecondInMicros)) {
        logger().debug("onSync postponed");
        return;
    }
    logger().debug("onFullSync executing");

    last_sync_started_ = time(0);

    if (!user_) {
        logger().warning("User is not logged in, cannot sync yet");
        return;
    }

    if (im_a_teapot_) {
        displayError(kUnsupportedAppError);
        return;
    }

    TogglClient client(UI());
    error err = user_->PullAllUserData(&client);
    if (err != noError) {
        displayError(err);
        return;
    }

    setOnline("Data pulled");

    bool had_something_to_push(true);
    err = user_->PushChanges(&client, &had_something_to_push);
    if (err != noError) {
        displayError(err);
        return;
    }

    if (had_something_to_push) {
        setOnline("Data pushed");
    }

    displayError(save(false));
}

void Context::setOnline(const std::string reason) {
    std::stringstream ss;
    ss << "setOnline, reason:" << reason;
    logger().debug(ss.str());

    if (quit_) {
        return;
    }

    UI()->DisplayOnlineState(kOnlineStateOnline);

    scheduleSync();
}

void Context::pushChanges() {
    logger().debug("pushChanges");

    if ("test" == environment_) {
        logger().debug(kCannotSyncInTestEnv);
        return;
    }

    if (im_a_teapot_) {
        displayError(kUnsupportedAppError);
        return;
    }

    next_push_changes_at_ =
        postpone(kRequestThrottleSeconds * kOneSecondInMicros);
    Poco::Util::TimerTask::Ptr ptask =
        new Poco::Util::TimerTaskAdapter<Context>(
            *this, &Context::onPushChanges);

    Poco::Mutex::ScopedLock lock(timer_m_);
    timer_.schedule(ptask, next_push_changes_at_);

    std::stringstream ss;
    ss << "Next push at "
       << Formatter::Format8601(next_push_changes_at_);
    logger().debug(ss.str());
}

void Context::onPushChanges(Poco::Util::TimerTask& task) {  // NOLINT
    if (isPostponed(next_push_changes_at_,
                    kRequestThrottleSeconds * kOneSecondInMicros)) {
        logger().debug("onPushChanges postponed");
        return;
    }
    logger().debug("onPushChanges executing");

    if (im_a_teapot_) {
        displayError(kUnsupportedAppError);
        return;
    }

    TogglClient client(UI());
    bool had_something_to_push(true);
    error err = user_->PushChanges(&client, &had_something_to_push);
    if (err != noError) {
        displayError(err);
    } else if (had_something_to_push) {
        setOnline("Changes pushed");
    }

    err = save(false);
    if (err != noError) {
        displayError(err);
        return;
    }
}

void Context::switchWebSocketOff() {
    logger().debug("switchWebSocketOff");

    Poco::Util::TimerTask::Ptr ptask =
        new Poco::Util::TimerTaskAdapter<Context>(
            *this, &Context::onSwitchWebSocketOff);

    Poco::Mutex::ScopedLock lock(timer_m_);
    timer_.schedule(ptask, Poco::Timestamp());
}

void Context::onSwitchWebSocketOff(Poco::Util::TimerTask& task) {  // NOLINT
    logger().debug("onSwitchWebSocketOff");

    Poco::Mutex::ScopedLock lock(ws_client_m_);
    ws_client_.Shutdown();
}

error Context::LoadUpdateFromJSONString(const std::string json) {
    std::stringstream ss;
    ss << "LoadUpdateFromJSONString json=" << json;
    logger().debug(ss.str());

    if (!user_) {
        logger().warning("User is logged out, cannot update");
        return noError;
    }

    error err = user_->LoadUserUpdateFromJSONString(json);
    if (err != noError) {
        return displayError(err);
    }

    return displayError(save());
}

void Context::switchWebSocketOn() {
    logger().debug("switchWebSocketOn");

    Poco::Util::TimerTask::Ptr ptask =
        new Poco::Util::TimerTaskAdapter<Context>(
            *this, &Context::onSwitchWebSocketOn);

    Poco::Mutex::ScopedLock lock(timer_m_);
    timer_.schedule(ptask, Poco::Timestamp());
}

void Context::onSwitchWebSocketOn(Poco::Util::TimerTask& task) {  // NOLINT
    logger().debug("onSwitchWebSocketOn");

    if (user_->APIToken().empty()) {
        logger().error("No API token, cannot switch Websocket on");
        return;
    }

    if ("test" == environment_) {
        logger().debug(kCannotSyncInTestEnv);
        return;
    }

    Poco::Mutex::ScopedLock lock(ws_client_m_);
    ws_client_.Start(this, user_->APIToken(), on_websocket_message);
}

// Start/stop timeline recording on local machine
void Context::switchTimelineOff() {
    logger().debug("switchTimelineOff");

    Poco::Util::TimerTask::Ptr ptask =
        new Poco::Util::TimerTaskAdapter<Context>(
            *this, &Context::onSwitchTimelineOff);

    Poco::Mutex::ScopedLock lock(timer_m_);
    timer_.schedule(ptask, Poco::Timestamp());
}

void Context::onSwitchTimelineOff(Poco::Util::TimerTask& task) {  // NOLINT
    logger().debug("onSwitchTimelineOff");

    {
        Poco::Mutex::ScopedLock lock(timeline_uploader_m_);
        if (timeline_uploader_) {
            delete timeline_uploader_;
            timeline_uploader_ = nullptr;
        }
    }
}

void Context::switchTimelineOn() {
    logger().debug("switchTimelineOn");

    Poco::Util::TimerTask::Ptr ptask =
        new Poco::Util::TimerTaskAdapter<Context>(
            *this, &Context::onSwitchTimelineOn);

    if (quit_) {
        return;
    }

    Poco::Mutex::ScopedLock lock(timer_m_);
    timer_.schedule(ptask, Poco::Timestamp());
}

void Context::onSwitchTimelineOn(Poco::Util::TimerTask& task) {  // NOLINT
    logger().debug("onSwitchTimelineOn");

    if (quit_) {
        return;
    }

    if (!user_) {
        return;
    }

    if (!user_->RecordTimeline()) {
        return;
    }

    {
        Poco::Mutex::ScopedLock lock(timeline_uploader_m_);
        if (timeline_uploader_) {
            delete timeline_uploader_;
            timeline_uploader_ = nullptr;
        }
        if ("test" != environment_) {
            timeline_uploader_ = new TimelineUploader(this);
        } else {
            logger().debug(kCannotSyncInTestEnv);
        }
    }
}

void Context::fetchUpdates() {
    logger().debug("fetchUpdates");

    next_fetch_updates_at_ =
        postpone(kRequestThrottleSeconds * kOneSecondInMicros);
    Poco::Util::TimerTask::Ptr ptask =
        new Poco::Util::TimerTaskAdapter<Context>(
            *this, &Context::onFetchUpdates);

    Poco::Mutex::ScopedLock lock(timer_m_);
    timer_.schedule(ptask, next_fetch_updates_at_);

    std::stringstream ss;
    ss << "Next update fetch at "
       << Formatter::Format8601(next_fetch_updates_at_);
    logger().debug(ss.str());
}

void Context::onFetchUpdates(Poco::Util::TimerTask& task) {  // NOLINT
    if (isPostponed(next_fetch_updates_at_,
                    kRequestThrottleSeconds * kOneSecondInMicros)) {
        logger().debug("onFetchUpdates postponed");
        return;
    }

    executeUpdateCheck();
}

void Context::startPeriodicSync() {
    logger().trace("startPeriodicSync");

    Poco::Util::TimerTask::Ptr ptask =
        new Poco::Util::TimerTaskAdapter<Context>
    (*this, &Context::onPeriodicSync);

    sync_interval_seconds_ = nextSyncIntervalSeconds();

    Poco::Timestamp next_periodic_sync_at_ =
        Poco::Timestamp() + (sync_interval_seconds_ * kOneSecondInMicros);
    Poco::Mutex::ScopedLock lock(timer_m_);
    timer_.schedule(ptask, next_periodic_sync_at_);

    std::stringstream ss;
    ss << "Next periodic sync at "
       << Formatter::Format8601(next_periodic_sync_at_);
    logger().debug(ss.str());
}

void Context::onPeriodicSync(Poco::Util::TimerTask& task) {  // NOLINT
    logger().debug("onPeriodicSync");

    if (ws_client_.Up()) {
        logger().debug("Skipping periodic sync, because Websocket is up");
    } else {
        scheduleSync();
    }

    startPeriodicSync();
}

void Context::startPeriodicUpdateCheck() {
    logger().debug("startPeriodicUpdateCheck");

    Poco::Util::TimerTask::Ptr ptask =
        new Poco::Util::TimerTaskAdapter<Context>
    (*this, &Context::onPeriodicUpdateCheck);

    Poco::UInt64 micros = kCheckUpdateIntervalSeconds *
                          Poco::UInt64(kOneSecondInMicros);
    Poco::Timestamp next_periodic_check_at = Poco::Timestamp() + micros;
    Poco::Mutex::ScopedLock lock(timer_m_);
    timer_.schedule(ptask, next_periodic_check_at);

    std::stringstream ss;
    ss << "Next periodic update check at "
       << Formatter::Format8601(next_periodic_check_at);
    logger().debug(ss.str());
}

void Context::onPeriodicUpdateCheck(Poco::Util::TimerTask& task) {  // NOLINT
    logger().debug("onPeriodicUpdateCheck");

    executeUpdateCheck();

    startPeriodicUpdateCheck();
}

error Context::UpdateChannel(
    std::string *update_channel) {
    poco_check_ptr(update_channel);

    error err = db()->LoadUpdateChannel(update_channel);
    return displayError(err);
}

std::string Context::UserFullName() const {
    if (!user_) {
        return "";
    }
    return user_->Fullname();
}

std::string Context::UserEmail() const {
    if (!user_) {
        return "";
    }
    return user_->Email();
}

void Context::executeUpdateCheck() {
    logger().debug("executeUpdateCheck");

    displayError(downloadUpdate());
}

error Context::downloadUpdate() {
    try {
        if (update_check_disabled_) {
            return noError;
        }

        // To test updater in development, comment this block out:
        if ("production" != environment_) {
            logger().debug("Not in production, will not download updates");
            return noError;
        }

        // Load current update channel
        std::string update_channel("");
        error err = db()->LoadUpdateChannel(&update_channel);
        if (err != noError) {
            return err;
        }

        // Get update check URL
        std::string update_url("");
        err = updateURL(&update_url);
        if (err != noError) {
            return err;
        }

        // Ask Toggl server if we have updates
        std::string url("");
        {
            std::string body("");
            TogglClient client;
            err = client.Get(urls::API(),
                             update_url,
                             std::string(""),
                             std::string(""),
                             &body);
            if (err != noError) {
                return err;
            }

            if ("null" == body) {
                logger().debug("The app is up to date");
                if (UI()->CanDisplayUpdate()) {
                    UI()->DisplayUpdate("");
                }
                return noError;
            }

            Json::Value root;
            Json::Reader reader;
            if (!reader.parse(body, root)) {
                return error("Error parsing update check response body");
            }

            url = root["url"].asString();

            std::stringstream ss;
            ss << "Found update " << root["version"].asString()
               << " (" << url << ")";
            logger().debug(ss.str());
        }

        // linux has non-silent updates, just pass on the URL
        // linux users will download the update themselves
        if (UI()->CanDisplayUpdate()) {
            UI()->DisplayUpdate(url);
            return noError;
        }

        // we need a path to download to, when going this way
        if (update_path_.empty()) {
            return error("update path is empty, cannot download update");
        }

        // Ignore update if not compatible with this client version
        // only windows .exe installers ar supported atm
        if (url.find(".exe") == std::string::npos) {
            logger().debug("Update is not compatible with this client,"
                           " will ignore");
            return noError;
        }

        // Download update if it's not downloaded yet.
        {
            Poco::URI uri(url);

            std::vector<std::string> path_segments;
            uri.getPathSegments(path_segments);

            Poco::Path save_location(update_path_);
            save_location.append(path_segments.back());
            std::string file = save_location.toString();

            Poco::File f(file);
            if (f.exists()) {
                logger().debug("File already exists: " + file);
                return noError;
            }

            Poco::File(update_path_).createDirectory();

            // Download file
            std::string body("");
            TogglClient client;
            err = client.Get(uri.getScheme() + "://" + uri.getHost(),
                             uri.getPathEtc(),
                             std::string(""),
                             std::string(""),
                             &body);
            if (err != noError) {
                return err;
            }

            if ("null" == body || !body.size()) {
                return error("Failed to download update");
            }

            std::stringstream ss;
            ss << "Writing update to file " << file;
            logger().debug(ss.str());

            Poco::FileOutputStream fos(file, std::ios::binary);
            fos << body;
            fos.close();

            logger().debug("Update written");
        }
    } catch(const Poco::Exception& exc) {
        return exc.displayText();
    } catch(const std::exception& ex) {
        return ex.what();
    } catch(const std::string& ex) {
        return ex;
    }
    return noError;
}

error Context::updateURL(std::string *result) {
    std::string update_channel("");
    error err = db()->LoadUpdateChannel(&update_channel);
    if (err != noError) {
        return err;
    }

    if (HTTPSClient::Config.AppVersion.empty()) {
        return error("Cannot check for updates without app version");
    }

    std::stringstream relative_url;
    relative_url << "/api/v8/updates?app=td"
                 << "&channel=" << update_channel
                 << "&platform=" << installerPlatform()
                 << "&version=" << HTTPSClient::Config.AppVersion
                 << "&osname=" << Poco::Environment::osName()
                 << "&osversion=" << Poco::Environment::osVersion()
                 << "&osarch=" << Poco::Environment::osArchitecture();
    *result = relative_url.str();

    return noError;
}

const std::string Context::linuxPlatformName() {
    if (kDebianPackage) {
        return "deb64";
    }
    return std::string("linux");
}

const std::string Context::installerPlatform() {
    std::stringstream ss;
    if (POCO_OS_LINUX == POCO_OS) {
        ss <<  linuxPlatformName();
    } else if (POCO_OS_WINDOWS_NT == POCO_OS) {
        ss << "windows";
    } else {
        ss << "darwin";
    }
    if (kEnterpriseInstall) {
        ss << "_enterprise";
    }
    return ss.str();
}

void Context::TimelineUpdateServerSettings() {
    logger().debug("TimelineUpdateServerSettings");

    next_update_timeline_settings_at_ =
        postpone(kRequestThrottleSeconds * kOneSecondInMicros);
    Poco::Util::TimerTask::Ptr ptask =
        new Poco::Util::TimerTaskAdapter<Context>(*this,
                &Context::onTimelineUpdateServerSettings);

    Poco::Mutex::ScopedLock lock(timer_m_);
    timer_.schedule(ptask, next_update_timeline_settings_at_);

    std::stringstream ss;
    ss << "Next timeline settings update at "
       << Formatter::Format8601(next_update_timeline_settings_at_);
    logger().debug(ss.str());
}

const std::string kRecordTimelineEnabledJSON = "{\"record_timeline\": true}";
const std::string kRecordTimelineDisabledJSON = "{\"record_timeline\": false}";

void Context::onTimelineUpdateServerSettings(Poco::Util::TimerTask& task) {  // NOLINT
    if (im_a_teapot_) {
        displayError(kUnsupportedAppError);
        return;
    }

    if (isPostponed(next_update_timeline_settings_at_,
                    kRequestThrottleSeconds * kOneSecondInMicros)) {
        logger().debug("onTimelineUpdateServerSettings postponed");
        return;
    }

    logger().debug("onTimelineUpdateServerSettings executing");

    std::string json(kRecordTimelineDisabledJSON);
    if (user_->RecordTimeline()) {
        json = kRecordTimelineEnabledJSON;
    }

    std::string response_body("");
    TogglClient client(UI());
    error err = client.Post(urls::TimelineUpload(),
                            "/api/v8/timeline_settings",
                            json,
                            user_->APIToken(),
                            "api_token",
                            &response_body);
    if (err != noError) {
        displayError(err);
        logger().error(err);
    }
}

error Context::SendFeedback(Feedback fb) {
    if (!user_) {
        logger().warning("Cannot send feedback, user logged out");
        return noError;
    }

    error err = fb.Validate();
    if (err != noError) {
        return displayError(err);
    }

    feedback_ = fb;

    Poco::Util::TimerTask::Ptr ptask =
        new Poco::Util::TimerTaskAdapter<Context>(
            *this, &Context::onSendFeedback);

    Poco::Mutex::ScopedLock lock(timer_m_);
    timer_.schedule(ptask, Poco::Timestamp());

    return noError;
}

void Context::onSendFeedback(Poco::Util::TimerTask& task) {  // NOLINT
    if (im_a_teapot_) {
        displayError(kUnsupportedAppError);
        return;
    }

    logger().debug("onSendFeedback");

    std::string update_channel("");
    UpdateChannel(&update_channel);

    Poco::Net::HTMLForm form;

    form.setEncoding(Poco::Net::HTMLForm::ENCODING_MULTIPART);

    form.set("desktop", "true");
    form.set("toggl_version", HTTPSClient::Config.AppVersion);
    form.set("details", Formatter::EscapeJSONString(feedback_.Details()));
    form.set("subject", Formatter::EscapeJSONString(feedback_.Subject()));
    form.set("date", Formatter::Format8601(time(0)));
    form.set("update_channel", Formatter::EscapeJSONString(update_channel));

    if (!feedback_.AttachmentPath().empty()) {
        form.addPart("files",
                     new Poco::Net::FilePartSource(feedback_.AttachmentPath()));
    }

    form.addPart("files",
                 new Poco::Net::FilePartSource(log_path_));

    std::string response_body("");
    TogglClient client(UI());
    error err = client.Post(urls::API(),
                            "/api/v8/feedback/web",
                            "",
                            user_->APIToken(),
                            "api_token",
                            &response_body,
                            &form);
    if (err != noError) {
        displayError(err);
        return;
    }
}

error Context::SetSettingsRemindTimes(
    const std::string remind_starts,
    const std::string remind_ends) {
    error err = db()->SetSettingsRemindTimes(remind_starts, remind_ends);

    if (err != noError) {
        return displayError(err);
    }

    err = DisplaySettings();
    if (err != noError) {
        return err;
    }

    remindToTrackTime();

    trackSettingsUsage();

    return noError;
}

error Context::SetSettingsRemindDays(
    const bool remind_mon,
    const bool remind_tue,
    const bool remind_wed,
    const bool remind_thu,
    const bool remind_fri,
    const bool remind_sat,
    const bool remind_sun) {
    error err = db()->SetSettingsRemindDays(
        remind_mon,
        remind_tue,
        remind_wed,
        remind_thu,
        remind_fri,
        remind_sat,
        remind_sun);
    if (err != noError) {
        return displayError(err);
    }

    err = DisplaySettings();
    if (err != noError) {
        return err;
    }

    remindToTrackTime();

    trackSettingsUsage();

    return noError;
}

error Context::SetSettingsAutodetectProxy(const bool autodetect_proxy) {
    error err = db()->SetSettingsAutodetectProxy(autodetect_proxy);
    if (err != noError) {
        return displayError(err);
    }

    trackSettingsUsage();

    return DisplaySettings();
}

error Context::SetSettingsUseIdleDetection(const bool use_idle_detection) {
    error err = db()->SetSettingsUseIdleDetection(use_idle_detection);
    if (err != noError) {
        return displayError(err);
    }

    trackSettingsUsage();

    return DisplaySettings();
}

error Context::SetSettingsAutotrack(const bool value) {
    error err = db()->SetSettingsAutotrack(value);
    if (err != noError) {
        return displayError(err);
    }

    trackSettingsUsage();

    return DisplaySettings();
}

error Context::SetSettingsOpenEditorOnShortcut(const bool value) {
    error err = db()->SetSettingsOpenEditorOnShortcut(value);
    if (err != noError) {
        return displayError(err);
    }

    trackSettingsUsage();

    return DisplaySettings();
}

error Context::SetSettingsMenubarTimer(const bool menubar_timer) {
    error err = db()->SetSettingsMenubarTimer(menubar_timer);
    if (err != noError) {
        return displayError(err);
    }

    trackSettingsUsage();

    return DisplaySettings();
}

error Context::SetSettingsMenubarProject(const bool menubar_project) {
    error err = db()->SetSettingsMenubarProject(menubar_project);
    if (err != noError) {
        return displayError(err);
    }

    trackSettingsUsage();

    return DisplaySettings();
}

error Context::SetSettingsDockIcon(const bool dock_icon) {
    error err = db()->SetSettingsDockIcon(dock_icon);
    if (err != noError) {
        return displayError(err);
    }

    trackSettingsUsage();

    return DisplaySettings();
}

error Context::SetSettingsOnTop(const bool on_top) {
    error err = db()->SetSettingsOnTop(on_top);
    if (err != noError) {
        return displayError(err);
    }

    trackSettingsUsage();

    return DisplaySettings();
}

error Context::SetSettingsReminder(const bool reminder) {
    error err = db()->SetSettingsReminder(reminder);
    if (err != noError) {
        return displayError(err);
    }

    err = DisplaySettings();
    if (err != noError) {
        return err;
    }

    remindToTrackTime();

    trackSettingsUsage();

    return noError;
}

error Context::SetSettingsIdleMinutes(const Poco::UInt64 idle_minutes) {
    error err = db()->SetSettingsIdleMinutes(idle_minutes);
    if (err != noError) {
        return displayError(err);
    }

    trackSettingsUsage();

    return DisplaySettings();
}

error Context::SetSettingsFocusOnShortcut(const bool focus_on_shortcut) {
    error err = db()->SetSettingsFocusOnShortcut(focus_on_shortcut);
    if (err != noError) {
        return displayError(err);
    }

    trackSettingsUsage();

    return DisplaySettings();
}

error Context::SetSettingsManualMode(const bool manual_mode) {
    error err = db()->SetSettingsManualMode(manual_mode);
    if (err != noError) {
        return displayError(err);
    }

    trackSettingsUsage();

    return DisplaySettings();
}

error Context::SetSettingsReminderMinutes(const Poco::UInt64 reminder_minutes) {
    error err = db()->SetSettingsReminderMinutes(reminder_minutes);
    if (err != noError) {
        return displayError(err);
    }

    err = DisplaySettings();
    if (err != noError) {
        return displayError(err);
    }

    remindToTrackTime();

    trackSettingsUsage();

    return noError;
}

error Context::LoadWindowSettings(
    int64_t *window_x,
    int64_t *window_y,
    int64_t *window_height,
    int64_t *window_width) {

    Poco::Int64 x(0), y(0), h(0), w(0);

    error err = db()->LoadWindowSettings(&x, &y, &h, &w);
    if (noError == err) {
        *window_x = x;
        *window_y = y;
        *window_height = h;
        *window_width = w;
    }
    return displayError(err);
}

error Context::SaveWindowSettings(
    const int64_t window_x,
    const int64_t window_y,
    const int64_t window_height,
    const int64_t window_width) {

    error err = db()->SaveWindowSettings(
        window_x,
        window_y,
        window_height,
        window_width);
    return displayError(err);
}

error Context::SetProxySettings(
    const bool use_proxy,
    const Proxy proxy) {

    bool was_using_proxy(false);
    Proxy previous_proxy_settings;
    error err = db()->LoadProxySettings(&was_using_proxy,
                                        &previous_proxy_settings);
    if (err != noError) {
        return displayError(err);
    }

    err = db()->SaveProxySettings(use_proxy, proxy);
    if (err != noError) {
        return displayError(err);
    }

    err = DisplaySettings();
    if (err != noError) {
        return err;
    }

    if (!user_) {
        logger().warning("Cannot set proxy settings, user logged out");
        return noError;
    }

    if (use_proxy != was_using_proxy
            || proxy.Host() != previous_proxy_settings.Host()
            || proxy.Port() != previous_proxy_settings.Port()
            || proxy.Username() != previous_proxy_settings.Username()
            || proxy.Password() != previous_proxy_settings.Password()) {
        Sync();
        switchWebSocketOn();
    }

    return noError;
}

void Context::displayTimerState() {
    if (!user_) {
        UI()->DisplayTimerState(0);
        return;
    }

    TimeEntry *te = user_->RunningTimeEntry();
    TogglTimeEntryView *view = timeEntryViewItem(te);
    UI()->DisplayTimerState(view);
    time_entry_view_item_clear(view);
}

TogglTimeEntryView *Context::timeEntryViewItem(TimeEntry *te) {
    if (!te) {
        return nullptr;
    }

    std::string workspace_name("");
    std::string project_and_task_label("");
    std::string task_label("");
    std::string project_label("");
    std::string client_label("");
    std::string color("");
    user_->related.ProjectLabelAndColorCode(te,
                                            &workspace_name,
                                            &project_and_task_label,
                                            &task_label,
                                            &project_label,
                                            &client_label,
                                            &color);

    Poco::Int64 duration = totalDurationForDate(te);
    std::string date_duration =
        Formatter::FormatDurationForDateHeader(duration);

    return time_entry_view_item_init(te,
                                     workspace_name,
                                     project_and_task_label,
                                     task_label,
                                     project_label,
                                     client_label,
                                     color,
                                     date_duration,
                                     true);
}

error Context::DisplaySettings(const bool open) {
    error err = db()->LoadSettings(&settings_);
    if (err != noError) {
        setUser(nullptr);
        return displayError(err);
    }

    bool use_proxy(false);
    Proxy proxy;
    err = db()->LoadProxySettings(&use_proxy, &proxy);
    if (err != noError) {
        setUser(nullptr);
        return displayError(err);
    }

    bool record_timeline(false);
    if (user_) {
        record_timeline = user_->RecordTimeline();
    }

    idle_.SetSettings(settings_);

    HTTPSClient::Config.UseProxy = use_proxy;
    HTTPSClient::Config.IgnoreCert = false;
    HTTPSClient::Config.ProxySettings = proxy;
    HTTPSClient::Config.AutodetectProxy = settings_.autodetect_proxy;

    UI()->DisplaySettings(open,
                          record_timeline,
                          settings_,
                          use_proxy,
                          proxy);

    return noError;
}

error Context::SetDBPath(
    const std::string path) {
    try {
        std::stringstream ss;
        ss << "SetDBPath " << path;
        logger().debug(ss.str());

        Poco::Mutex::ScopedLock lock(db_m_);
        if (db_) {
            logger().debug("delete db_ from SetDBPath()");
            delete db_;
            db_ = nullptr;
        }
        db_ = new Database(path);
    } catch(const Poco::Exception& exc) {
        return displayError(exc.displayText());
    } catch(const std::exception& ex) {
        return displayError(ex.what());
    } catch(const std::string& ex) {
        return displayError(ex);
    }
    return noError;
}

void Context::SetEnvironment(const std::string value) {
    if (!("production" == value ||
            "development" == value ||
            "test" == value)) {
        std::stringstream ss;
        ss << "Invalid environment '" << value << "'!";
        logger().error(ss.str());
        return;
    }
    logger().debug("SetEnvironment " + value);
    environment_ = value;
}

Database *Context::db() const {
    poco_check_ptr(db_);
    return db_;
}

error Context::GoogleLogin(const std::string access_token) {
    return Login(access_token, "google_access_token");
}

error Context::attemptOfflineLogin(const std::string email,
                                   const std::string password) {
    if (email.empty()) {
        return error("cannot login offline without an e-mail");
    }

    if (password.empty()) {
        return error("cannot login offline without a password");
    }

    User *user = new User();

    error err = db()->LoadUserByEmail(email, user);
    if (err != noError) {
        delete user;
        return err;
    }

    if (!user->ID()) {
        delete user;
        logger().debug("User data not found in local database for " + email);
        return error(kEmailNotFoundCannotLogInOffline);
    }

    if (user->OfflineData().empty()) {
        delete user;
        logger().debug("Offline data not found in local database for "
                       + email);
        return error(kEmailNotFoundCannotLogInOffline);
    }

    err = user->SetAPITokenFromOfflineData(password);
    if ("I/O error" == err || err.find("bad decrypt") != std::string::npos) {
        delete user;
        return error(kInvalidPassword);
    }
    if (err != noError) {
        delete user;
        return err;
    }

    err = db()->SetCurrentAPIToken(user->APIToken(), user->ID());
    if (err != noError) {
        delete user;
        return err;
    }

    setUser(user, true);

    displayUI();

    return save();
}

error Context::Login(
    const std::string email,
    const std::string password) {

    if (im_a_teapot_) {
        return displayError(kUnsupportedAppError);
    }

    TogglClient client(UI());
    std::string user_data_json("");
    error err = User::Me(&client, email, password, &user_data_json, 0);
    if (err != noError) {
        if (!IsNetworkingError(err)) {
            return displayError(err);
        }
        // Indicate we're offline
        displayError(err);

        std::stringstream ss;
        ss << "Got networking error " << err
           << " will attempt offline login";
        logger().debug(ss.str());

        return displayError(attemptOfflineLogin(email, password));
    }

    err = SetLoggedInUserFromJSON(user_data_json);
    if (err != noError) {
        return displayError(err);
    }

    if (!user_) {
        logger().error("cannot enable offline login, no user");
        return noError;
    }

    err = user_->EnableOfflineLogin(password);
    if (err != noError) {
        return displayError(err);
    }

    err = save();
    if (err != noError) {
        return displayError(err);
    }

    trackSettingsUsage();

    return noError;
}

void Context::trackSettingsUsage() {
    if (!kTrackSettingsUsage) {
        return;
    }

    next_analytics_at_ =
        postpone(kRequestThrottleSeconds * kOneSecondInMicros);

    Poco::Util::TimerTask::Ptr ptask =
        new Poco::Util::TimerTaskAdapter<Context>(
            *this, &Context::onTrackSettingsUsage);

    Poco::Mutex::ScopedLock lock(timer_m_);

    timer_.schedule(ptask, next_analytics_at_);
}

void Context::onTrackSettingsUsage(Poco::Util::TimerTask& task) {  // NOLINT
    if (isPostponed(next_analytics_at_,
                    (kRequestThrottleSeconds * kOneSecondInMicros))) {
        return;
    }

    if (!user_) {
        return;
    }
    analytics_.TrackSettingsUsage(user_->APIToken(), settings_);
}

error Context::Signup(
    const std::string email,
    const std::string password) {

    if (im_a_teapot_) {
        return displayError(kUnsupportedAppError);
    }

    TogglClient client(UI());
    std::string user_data_json("");
    error err = User::Signup(&client, email, password, &user_data_json);
    if (kBadRequestError == err) {
        return displayError(kCheckYourSignupError);
    }
    if (err != noError) {
        return displayError(err);
    }

    return SetLoggedInUserFromJSON(user_data_json);
}

void Context::setUser(User *value, const bool user_logged_in) {
    {
        std::stringstream ss;
        ss << "setUser user_logged_in=" << user_logged_in;
        logger().debug(ss.str());
    }

    Poco::Mutex::ScopedLock lock(user_m_);
    if (user_) {
        delete user_;
    }
    user_ = value;

    if (quit_) {
        return;
    }

    if (!user_) {
        UI()->DisplayLogin(true, 0);

        {
            Poco::Mutex::ScopedLock l(window_change_recorder_m_);
            if (window_change_recorder_) {
                delete window_change_recorder_;
                window_change_recorder_ = nullptr;
            }
        }

        switchTimelineOff();

        switchWebSocketOff();

        autotracker_titles_.clear();
        displayAutotrackerRules();

        displayProjectAutocomplete();

        return;
    }

    UI()->DisplayLogin(false, user_->ID());

    DisplayTimeEntryList(true);

    {
        Poco::Mutex::ScopedLock l(window_change_recorder_m_);
        if (window_change_recorder_) {
            delete window_change_recorder_;
            window_change_recorder_ = nullptr;
        }
        window_change_recorder_ = new WindowChangeRecorder(this);
    }

    switchTimelineOn();

    switchWebSocketOn();

    if (!user_logged_in) {
        Sync();
    }

    fetchUpdates();

    if (!ui_updater_.isRunning()) {
        ui_updater_.start();
    }

    remindToTrackTime();

    displayError(offerBetaChannel());
}

error Context::SetLoggedInUserFromJSON(
    const std::string user_data_json) {

    if (user_data_json.empty()) {
        return displayError("empty JSON");
    }

    Poco::UInt64 userID(0);
    error err = User::UserID(user_data_json, &userID);
    if (err != noError) {
        return displayError(err);
    }

    if (!userID) {
        return displayError("missing user ID in JSON");
    }

    User *user = new User();

    err = db()->LoadUserByID(userID, user);
    if (err != noError) {
        delete user;
        return displayError(err);
    }

    err = user->LoadUserAndRelatedDataFromJSONString(user_data_json, true);
    if (err != noError) {
        delete user;
        return displayError(err);
    }

    err = db()->SetCurrentAPIToken(user->APIToken(), user->ID());
    if (err != noError) {
        delete user;
        return displayError(err);
    }

    setUser(user, true);

    displayUI();

    return displayError(save());
}

error Context::Logout() {
    try {
        if (!user_) {
            logger().warning("User is logged out, cannot logout again");
            return noError;
        }

        error err = db()->ClearCurrentAPIToken();
        if (err != noError) {
            return displayError(err);
        }

        logger().debug("setUser from Logout");

        setUser(nullptr);

        UI()->DisplayApp();

        Shutdown();
    } catch(const Poco::Exception& exc) {
        return displayError(exc.displayText());
    } catch(const std::exception& ex) {
        return displayError(ex.what());
    } catch(const std::string& ex) {
        return displayError(ex);
    }
    return noError;
}

error Context::ClearCache() {
    try {
        if (!user_) {
            logger().warning("User is logged out, cannot clear cache");
            return noError;
        }
        error err = db()->DeleteUser(user_, true);
        if (err != noError) {
            return displayError(err);
        }

        return Logout();
    } catch(const Poco::Exception& exc) {
        return displayError(exc.displayText());
    } catch(const std::exception& ex) {
        return displayError(ex.what());
    } catch(const std::string& ex) {
        return displayError(ex);
    }
    return noError;
}

bool Context::canSeeBillable(
    Workspace *ws) const {
    if (!user_->HasPremiumWorkspaces()) {
        return false;
    }
    if (ws && !ws->Premium()) {
        return false;
    }
    return true;
}

TimeEntry *Context::Start(
    const std::string description,
    const std::string duration,
    const Poco::UInt64 task_id,
    const Poco::UInt64 project_id,
    const std::string project_guid) {

    if (im_a_teapot_) {
        displayError(kUnsupportedAppError);
        return nullptr;
    }

    if (!user_) {
        logger().warning("Cannot start tracking, user logged out");
        return nullptr;
    }

    TimeEntry *te = user_->Start(description, duration,
                                 task_id,
                                 project_id, project_guid);

    error err = save();
    if (err != noError) {
        displayError(err);
        return nullptr;
    }

    if (te && settings_.open_editor_on_shortcut) {
        // Open time entry in editor
        Edit(te->GUID());
    } else {
        // just show the app
        UI()->DisplayApp();
    }

    if ("production" == environment_) {
        analytics_.TrackAutocompleteUsage(db_->AnalyticsClientID(),
                                          task_id || project_id);
    }

    return te;
}

Poco::Int64 Context::totalDurationForDate(TimeEntry *match) const {
    Poco::Int64 duration(0);
    std::string date_header = match->DateHeaderString();
    std::vector<TimeEntry *> list = timeEntries(true);
    for (unsigned int i = 0; i < list.size(); i++) {
        TimeEntry *te = list.at(i);
        if (te->DateHeaderString() == date_header) {
            duration += TimeEntry::AbsDuration(te->DurationInSeconds());
        }
    }
    return duration;
}

void Context::DisplayTimeEntryList(const bool open) {
    if (!user_) {
        logger().warning("Cannot view time entries, user logged out");
        return;
    }

    Poco::Stopwatch stopwatch;
    stopwatch.start();

    std::vector<TimeEntry *> list = timeEntries(true);

    std::map<std::string, Poco::Int64> date_durations;
    for (unsigned int i = 0; i < list.size(); i++) {
        TimeEntry *te = list.at(i);

        std::string date_header = te->DateHeaderString();
        Poco::Int64 duration = date_durations[date_header];
        duration += TimeEntry::AbsDuration(te->DurationInSeconds());
        date_durations[date_header] = duration;
    }

    TogglTimeEntryView *first = nullptr;
    for (unsigned int i = 0; i < list.size(); i++) {
        TimeEntry *te = list.at(i);

        if (te->DurationInSeconds() < 0) {
            // Don't display running entries
            continue;
        }

        std::string workspace_name("");
        std::string project_and_task_label("");
        std::string task_label("");
        std::string project_label("");
        std::string client_label("");
        std::string color("");
        user_->related.ProjectLabelAndColorCode(te,
                                                &workspace_name,
                                                &project_and_task_label,
                                                &task_label,
                                                &project_label,
                                                &client_label,
                                                &color);

        Poco::Int64 duration = date_durations[te->DateHeaderString()];
        std::string date_duration =
            Formatter::FormatDurationForDateHeader(duration);

        TogglTimeEntryView *item =
            time_entry_view_item_init(te,
                                      workspace_name,
                                      project_and_task_label,
                                      task_label,
                                      project_label,
                                      client_label,
                                      color,
                                      date_duration,
                                      false);
        item->Next = first;
        if (first && compare_string(item->DateHeader, first->DateHeader) != 0) {
            first->IsHeader = true;
        }
        first = item;
    }

    if (first) {
        first->IsHeader = true;
    }

    if (open) {
        time_entry_editor_guid_ = "";
    }

    UI()->DisplayTimeEntryList(open, first);
    time_entry_view_item_clear(first);

    last_time_entry_list_render_at_ = Poco::LocalDateTime();

    stopwatch.stop();
    std::stringstream ss;
    ss << "Time entry list rendered in "
       << stopwatch.elapsed() / 1000 << " ms";
    logger().debug(ss.str());
}

void Context::Edit(const std::string GUID,
                   const bool edit_running_entry,
                   const std::string focused_field_name) {
    if (!edit_running_entry && GUID.empty()) {
        logger().error("Cannot edit time entry without a GUID");
        return;
    }

    if (!user_) {
        logger().warning("Cannot edit time entry, user logged out");
        return;
    }

    TimeEntry *te = nullptr;
    if (edit_running_entry) {
        te = user_->RunningTimeEntry();
    } else {
        te = user_->related.TimeEntryByGUID(GUID);
    }

    if (!te) {
        logger().warning("Time entry not found for edit " + GUID);
        return;
    }

    displayTimeEntryEditor(true, te, focused_field_name);
}

void Context::displayTimeEntryEditor(const bool open,
                                     TimeEntry *te,
                                     const std::string focused_field_name) {
    poco_check_ptr(te);

    if (open) {
        UI()->DisplayApp();
    }

    // If user is already editing the time entry, toggle the editor
    // instead of doing nothing
    if (open && (time_entry_editor_guid_ == te->GUID())) {
        DisplayTimeEntryList(true);
        return;
    }

    time_entry_editor_guid_ = te->GUID();
    TogglTimeEntryView *view = timeEntryViewItem(te);

    Workspace *ws = nullptr;
    if (te->WID()) {
        ws = user_->related.WorkspaceByID(te->WID());
    }
    view->CanSeeBillable = canSeeBillable(ws);
    view->DefaultWID = user_->DefaultWID();
    if (ws) {
        view->CanAddProjects = ws->Admin() ||
                               !ws->OnlyAdminsMayCreateProjects();
    } else {
        view->CanAddProjects = user_->CanAddProjects();
    }

    UI()->DisplayTimeEntryEditor(open, view, focused_field_name);

    time_entry_view_item_clear(view);
}

error Context::ContinueLatest() {
    if (im_a_teapot_) {
        return displayError(kUnsupportedAppError);
    }

    if (!user_) {
        logger().warning("Cannot continue tracking, user logged out");
        return noError;
    }

    TimeEntry *latest = nullptr;

    // Find the time entry that was stopped most recently
    for (std::vector<TimeEntry *>::const_iterator it =
        user_->related.TimeEntries.begin();
            it != user_->related.TimeEntries.end(); it++) {
        TimeEntry *te = *it;

        if (te->GUID().empty()) {
            return displayError("Found a time entry without a GUID!");
        }
        if (te->DurationInSeconds() < 0) {
            continue;
        }
        if (te->DeletedAt() > 0) {
            continue;
        }

        if (!latest || (te->Stop() > latest->Stop())) {
            latest = te;
        }
    }

    if (!latest) {
        return noError;
    }

    error err = user_->Continue(latest->GUID());
    if (err != noError) {
        return displayError(err);
    }

    if (settings_.focus_on_shortcut) {
        UI()->DisplayApp();
    }

    return displayError(save());
}

error Context::Continue(
    const std::string GUID) {

    if (im_a_teapot_) {
        return displayError(kUnsupportedAppError);
    }

    if (!user_) {
        logger().warning("Cannot continue time entry, user logged out");
        return noError;
    }

    if (GUID.empty()) {
        return displayError("Missing GUID");
    }

    error err = user_->Continue(GUID);
    if (err != noError) {
        return displayError(err);
    }

    if (settings_.focus_on_shortcut) {
        UI()->DisplayApp();
    }

    err = save();
    if (err != noError) {
        return displayError(err);
    }

    DisplayTimeEntryList(true);

    return noError;
}

error Context::DeleteTimeEntryByGUID(const std::string GUID) {
    if (im_a_teapot_) {
        return displayError(kUnsupportedAppError);
    }
    if (!user_) {
        logger().warning("Cannot delete time entry, user logged out");
        return noError;
    }
    if (GUID.empty()) {
        return displayError("Missing GUID");
    }
    TimeEntry *te = user_->related.TimeEntryByGUID(GUID);
    if (!te) {
        logger().warning("Time entry not found: " + GUID);
        return noError;
    }
    if (te->DeletedAt()) {
        return displayError(kCannotDeleteDeletedTimeEntry);
    }
    if (te->IsTracking()) {
        error err = Stop();
        if (err != noError) {
            return displayError(err);
        }
    }
    te->ClearValidationError();
    te->Delete();
    return displayError(save());
}

error Context::SetTimeEntryDuration(
    const std::string GUID,
    const std::string duration) {
    if (GUID.empty()) {
        return displayError("Missing GUID");
    }
    if (!user_) {
        logger().warning("Cannot set duration, user logged out");
        return noError;
    }
    TimeEntry *te = user_->related.TimeEntryByGUID(GUID);
    if (!te) {
        logger().warning("Time entry not found: " + GUID);
        return noError;
    }
    te->SetDurationUserInput(duration);

    return displayError(save());
}

error Context::SetTimeEntryProject(
    const std::string GUID,
    const Poco::UInt64 task_id,
    const Poco::UInt64 project_id,
    const std::string project_guid) {
    try {
        if (GUID.empty()) {
            return displayError("Missing GUID");
        }
        if (!user_) {
            logger().warning("Cannot set project, user logged out");
            return noError;
        }

        TimeEntry *te = user_->related.TimeEntryByGUID(GUID);
        if (!te) {
            logger().warning("Time entry not found: " + GUID);
            return noError;
        }

        Project *p = nullptr;
        if (project_id) {
            p = user_->related.ProjectByID(project_id);
        }
        if (!project_guid.empty()) {
            p = user_->related.ProjectByGUID(project_guid);
        }

        if (p) {
            // If user re-assigns project, don't mess with the billable
            // flag any more. (User selected billable project, unchecked
            // billable, // then selected the same project again).
            if (p->ID() != te->PID()) {
                te->SetBillable(p->Billable());
            }
            te->SetWID(p->WID());
        }
        te->SetTID(task_id);
        te->SetPID(project_id);
        te->SetProjectGUID(project_guid);

        if (te->Dirty()) {
            te->ClearValidationError();
            te->SetUIModified();
        }
    } catch(const Poco::Exception& exc) {
        return displayError(exc.displayText());
    } catch(const std::exception& ex) {
        return displayError(ex.what());
    } catch(const std::string& ex) {
        return displayError(ex);
    }
    return displayError(save());
}

error Context::SetTimeEntryDate(
    const std::string GUID,
    const Poco::Int64 unix_timestamp) {

    if (GUID.empty()) {
        return displayError("Missing GUID");
    }
    if (!user_) {
        logger().warning("Cannot change date, user logged out");
        return noError;
    }
    TimeEntry *te = user_->related.TimeEntryByGUID(GUID);
    if (!te) {
        logger().warning("Time entry not found: " + GUID);
        return noError;
    }

    Poco::LocalDateTime loco(
        Poco::Timestamp::fromEpochTime(unix_timestamp));

    Poco::LocalDateTime date_part(
        Poco::Timestamp::fromEpochTime(unix_timestamp));

    Poco::LocalDateTime time_part(
        Poco::Timestamp::fromEpochTime(te->Start()));

    Poco::LocalDateTime dt(
        date_part.year(), date_part.month(), date_part.day(),
        time_part.hour(), time_part.minute(), time_part.second());

    std::string s = Poco::DateTimeFormatter::format(
        dt,
        Poco::DateTimeFormat::ISO8601_FORMAT);

    te->SetStartUserInput(s);

    return displayError(save());
}

error Context::SetTimeEntryStart(
    const std::string GUID,
    const std::string value) {
    if (GUID.empty()) {
        return displayError("Missing GUID");
    }
    if (!user_) {
        logger().warning("Cannot change start time, user logged out");
        return noError;
    }
    TimeEntry *te = user_->related.TimeEntryByGUID(GUID);
    if (!te) {
        logger().warning("Time entry not found: " + GUID);
        return noError;
    }

    Poco::LocalDateTime local(Poco::Timestamp::fromEpochTime(te->Start()));

    int hours(0), minutes(0);
    if (!toggl::Formatter::ParseTimeInput(value, &hours, &minutes)) {
        return error("invalid time format");
    }

    Poco::LocalDateTime dt(
        local.year(), local.month(), local.day(),
        hours, minutes, local.second());

    std::string s = Poco::DateTimeFormatter::format(
        dt, Poco::DateTimeFormat::ISO8601_FORMAT);

    te->SetStartUserInput(s);

    return displayError(save());
}

error Context::SetTimeEntryStop(
    const std::string GUID,
    const std::string value) {
    if (GUID.empty()) {
        return displayError("Missing GUID");
    }
    if (!user_) {
        logger().warning("Cannot change stop time, user logged out");
        return noError;
    }
    TimeEntry *te = user_->related.TimeEntryByGUID(GUID);
    if (!te) {
        logger().warning("Time entry not found: " + GUID);
        return noError;
    }

    Poco::LocalDateTime stop(
        Poco::Timestamp::fromEpochTime(te->Stop()));

    int hours(0), minutes(0);
    if (!toggl::Formatter::ParseTimeInput(value, &hours, &minutes)) {
        return error("invalid time format");
    }

// By default, keep end date, only change hour && minute
    Poco::LocalDateTime new_stop(
        stop.tzd(),
        stop.year(), stop.month(), stop.day(),
        hours, minutes, stop.second(), 0, 0);

// If end time is on same date as start,
// but is not less than start by hour & minute, then
// assume that the end must be on same date as start.
    Poco::LocalDateTime start(
        Poco::Timestamp::fromEpochTime(te->Start()));
    if (new_stop.day() != start.day()) {
        if (new_stop.hour() >= start.hour()) {
            new_stop = Poco::LocalDateTime(
                start.tzd(),
                start.year(), start.month(), start.day(),
                hours, minutes, stop.second(), 0, 0);
        }
    }

    std::string s = Poco::DateTimeFormatter::format(
        new_stop, Poco::DateTimeFormat::ISO8601_FORMAT);

    te->SetStopUserInput(s);

    return displayError(save());
}

error Context::SetTimeEntryTags(
    const std::string GUID,
    const std::string value) {
    if (GUID.empty()) {
        return displayError("Missing GUID");
    }
    if (!user_) {
        logger().warning("Cannot set tags, user logged out");
        return noError;
    }
    TimeEntry *te = user_->related.TimeEntryByGUID(GUID);
    if (!te) {
        logger().warning("Time entry not found: " + GUID);
        return noError;
    }
    te->SetTags(value);

    if (te->Dirty()) {
        te->ClearValidationError();
        te->SetUIModified();
    }

    return displayError(save());
}

error Context::SetTimeEntryBillable(
    const std::string GUID,
    const bool value) {
    if (GUID.empty()) {
        return displayError("Missing GUID");
    }
    if (!user_) {
        logger().warning("Cannot set billable, user logged out");
        return noError;
    }
    TimeEntry *te = user_->related.TimeEntryByGUID(GUID);
    if (!te) {
        logger().warning("Time entry not found: " + GUID);
        return noError;
    }
    te->SetBillable(value);

    if (te->Dirty()) {
        te->ClearValidationError();
        te->SetUIModified();
    }

    return displayError(save());
}

error Context::SetTimeEntryDescription(
    const std::string GUID,
    const std::string value) {
    if (GUID.empty()) {
        return displayError("Missing GUID");
    }
    if (!user_) {
        logger().warning("Cannot set description, user logged out");
        return noError;
    }
    TimeEntry *te = user_->related.TimeEntryByGUID(GUID);
    if (!te) {
        logger().warning("Time entry not found: " + GUID);
        return noError;
    }
    te->SetDescription(value);

    if (te->Dirty()) {
        te->ClearValidationError();
        te->SetUIModified();
    }

    return displayError(save());
}

error Context::Stop() {
    if (!user_) {
        logger().warning("Cannot stop tracking, user logged out");
        return noError;
    }

    std::vector<TimeEntry *> stopped = user_->Stop();
    if (stopped.empty()) {
        logger().warning("No time entry was found to stop");
        return noError;
    }

    if (settings_.focus_on_shortcut) {
        UI()->DisplayApp();
    }

    return displayError(save());
}

error Context::DiscardTimeAt(
    const std::string guid,
    const Poco::Int64 at,
    const bool split_into_new_entry) {

    if (!user_) {
        logger().warning("Cannot stop time entry, user logged out");
        return noError;
    }

    TimeEntry *split = user_->DiscardTimeAt(guid, at, split_into_new_entry);
    error err = save();
    if (err != noError) {
        return displayError(err);
    }

    if (split_into_new_entry && split) {
        displayTimeEntryEditor(true, split, "");
    }

    return noError;
}

error Context::DiscardTimeAndContinue(
    const std::string guid,
    const Poco::Int64 at) {

    if (!user_) {
        logger().warning("Cannot stop time entry, user logged out");
        return noError;
    }

    user_->DiscardTimeAt(guid, at, false);
    error err = save();
    if (err != noError) {
        return displayError(err);
    }

    return Continue(guid);
}

TimeEntry *Context::RunningTimeEntry() const {
    if (!user_) {
        logger().warning("Cannot fetch time entry, user logged out");
        return nullptr;
    }
    return user_->RunningTimeEntry();
}

error Context::ToggleTimelineRecording(const bool record_timeline) {
    if (!user_) {
        logger().warning("Cannot toggle timeline, user logged out");
        return noError;
    }
    try {
        user_->SetRecordTimeline(record_timeline);

        error err = save();
        if (err != noError) {
            return displayError(err);
        }

        err = DisplaySettings();
        if (err != noError) {
            return err;
        }

        TimelineUpdateServerSettings();
        if (user_->RecordTimeline()) {
            switchTimelineOn();
        } else {
            switchTimelineOff();
        }
    } catch(const Poco::Exception& exc) {
        return displayError(exc.displayText());
    } catch(const std::exception& ex) {
        return displayError(ex.what());
    } catch(const std::string& ex) {
        return displayError(ex);
    }
    return noError;
}

std::vector<TimeEntry *> Context::timeEntries(
    const bool including_running) const {
    std::vector<TimeEntry *> result;
    if (!user_) {
        return result;
    }

    // Collect visible time entries
    for (std::vector<TimeEntry *>::const_iterator it =
        user_->related.TimeEntries.begin();
            it != user_->related.TimeEntries.end(); it++) {
        TimeEntry *te = *it;

        if (te->GUID().empty()) {
            logger().error("Ignoring a time entry without a GUID!");
            continue;
        }
        if (te->DurationInSeconds() < 0 && !including_running) {
            continue;
        }
        if (te->DeletedAt() > 0) {
            continue;
        }
        result.push_back(te);
    }

    std::sort(result.begin(), result.end(), CompareTimeEntriesByStart);

    return result;
}

error Context::SetUpdateChannel(const std::string channel) {
    error err = db()->SaveUpdateChannel(channel);
    if (err != noError) {
        return displayError(err);
    }
    fetchUpdates();
    return noError;
}

error Context::AddAutotrackerRule(
    const std::string term,
    const Poco::UInt64 pid) {

    if (!user_) {
        logger().warning("cannot add autotracker rule, user logged out");
        return noError;
    }
    if (term.empty()) {
        return displayError("missing term");
    }
    if (!pid) {
        return displayError("missing project");
    }

    std::string lowercase = Poco::UTF8::toLower(term);

    for (std::vector<AutotrackerRule *>::const_iterator it =
        user_->related.AutotrackerRules.begin();
            it != user_->related.AutotrackerRules.end(); it++) {
        AutotrackerRule *rule = *it;
        if (rule->Term() == lowercase) {
            // avoid duplicates
            return displayError(kErrorRuleAlreadyExists);
        }
    }

    AutotrackerRule *rule = new AutotrackerRule();
    rule->SetTerm(lowercase);
    rule->SetPID(pid);
    rule->SetUID(user_->ID());
    user_->related.AutotrackerRules.push_back(rule);

    return displayError(save());
}

error Context::DeleteAutotrackerRule(
    const Poco::Int64 id) {

    if (!user_) {
        logger().warning("cannot delete rule, user is logged out");
        return noError;
    }
    if (!id) {
        return displayError("cannot delete rule without an ID");
    }

    for (std::vector<AutotrackerRule *>::iterator it =
        user_->related.AutotrackerRules.begin();
            it != user_->related.AutotrackerRules.end(); it++) {
        AutotrackerRule *rule = *it;
        // Autotracker settings are not saved to DB,
        // so the ID will be 0 always. But will have local ID
        if (rule->LocalID() == id) {
            rule->MarkAsDeletedOnServer();
            rule->Delete();
            break;
        }
    }

    return displayError(save());
}

AutotrackerRule *Context::findAutotrackerRule(const TimelineEvent event) const {
    if (!user_) {
        return nullptr;
    }

    for (std::vector<AutotrackerRule *>::const_iterator it =
        user_->related.AutotrackerRules.begin();
            it != user_->related.AutotrackerRules.end(); it++) {
        AutotrackerRule *rule = *it;
        if (rule->Matches(event)) {
            return rule;
        }
    }

    return nullptr;
}

Project *Context::CreateProject(
    const Poco::UInt64 workspace_id,
    const Poco::UInt64 client_id,
    const std::string client_guid,
    const std::string project_name,
    const bool is_private) {

    if (!user_) {
        logger().warning("Cannot add project, user logged out");
        return nullptr;
    }
    if (!workspace_id) {
        displayError("Please select a workspace");
        return nullptr;
    }

    std::string trimmed_project_name = Poco::trim(project_name);
    if (trimmed_project_name.empty()) {
        displayError("Project name must not be empty");
        return nullptr;
    }

    Project *result = user_->CreateProject(
        workspace_id,
        client_id,
        client_guid,
        trimmed_project_name,
        is_private);

    error err = save();
    if (err != noError) {
        displayError(err);
        return nullptr;
    }

    return result;
}

Client *Context::CreateClient(
    const Poco::UInt64 workspace_id,
    const std::string client_name) {

    if (!user_) {
        logger().warning("Cannot create a client, user logged out");
        return nullptr;
    }
    if (!workspace_id) {
        displayError("Please select a workspace");
        return nullptr;
    }

    std::string trimmed_client_name = Poco::trim(client_name);
    if (trimmed_client_name.empty()) {
        displayError("Client name must not be empty");
        return nullptr;
    }

    Client *result = user_->CreateClient(workspace_id, trimmed_client_name);

    error err = save();
    if (err != noError) {
        displayError(err);
        return nullptr;
    }

    return result;
}

void Context::SetSleep() {
    logger().debug("SetSleep");
    idle_.SetSleep();
}

error Context::OpenReportsInBrowser() {
    if (im_a_teapot_) {
        return displayError(kUnsupportedAppError);
    }

    if (!user_) {
        return displayError("You must log in to view reports");
    }

    std::string response_body("");
    TogglClient client(UI());
    error err = client.Post(urls::API(),
                            "/api/v8/desktop_login_tokens",
                            "{}",
                            user_->APIToken(),
                            "api_token",
                            &response_body);
    if (err != noError) {
        return displayError(err);
    }
    if (response_body.empty()) {
        return displayError("Unexpected empty response from API");
    }

    std::string login_token("");
    err = User::LoginToken(response_body, &login_token);
    if (err != noError) {
        return displayError(err);
    }

    if (login_token.empty()) {
        return displayError("Could not extract login token from JSON");
    }

    std::stringstream ss;
    ss  << urls::API() << "/api/v8/desktop_login"
        << "?login_token=" << login_token
        << "&goto=reports";
    UI()->DisplayURL(ss.str());

    return noError;
}

error Context::offerBetaChannel() {
    if (update_check_disabled_) {
        // if update check is disabled, then
        // the channel selection won't be ever
        // used anyway
        return noError;
    }

    if (!user_) {
        return noError;
    }

    if (settings_.has_seen_beta_offering) {
        return noError;
    }

    if (!UI()->CanDisplayPromotion()) {
        return noError;
    }

    std::string update_channel("");
    error err = db()->LoadUpdateChannel(&update_channel);
    if (err != noError) {
        return err;
    }

    if ("beta" == update_channel) {
        return noError;
    }

    UI()->DisplayPromotion(kPromotionJoinBetaChannel);

    err = db()->SetSettingsHasSeenBetaOffering(true);
    if (err != noError) {
        return err;
    }

    return DisplaySettings();
}

void Context::SetWake() {
    logger().debug("SetWake");

    try {
        scheduleSync();

        if (user_) {
            Poco::LocalDateTime now;
            if (now.year() != last_time_entry_list_render_at_.year()
                    || now.month() != last_time_entry_list_render_at_.month()
                    || now.day() != last_time_entry_list_render_at_.day()) {
                DisplayTimeEntryList(false);
            }
        }

        idle_.SetWake(user_);
    } catch(const Poco::Exception& exc) {
        logger().error(exc.displayText());
    } catch(const std::exception& ex) {
        logger().error(ex.what());
    } catch(const std::string& ex) {
        logger().error(ex);
    }
}

void Context::SetOnline() {
    logger().debug("SetOnline");

    // Schedule a sync, a but a bit later
    // For example, on Windows we're not yet online although
    // we're told we are. So wait a bit
    next_sync_at_ = postpone(2 * kRequestThrottleSeconds * kOneSecondInMicros);
    Poco::Util::TimerTask::Ptr ptask =
        new Poco::Util::TimerTaskAdapter<Context>(*this, &Context::onSync);

    Poco::Mutex::ScopedLock lock(timer_m_);
    timer_.schedule(ptask, next_sync_at_);

    std::stringstream ss;
    ss << "Next sync at "
       << Formatter::Format8601(next_sync_at_);
    logger().debug(ss.str());
}

void Context::remindToTrackTime() {
    if (!settings_.reminder) {
        logger().debug("Reminder is not enabled by user");
        return;
    }

    next_reminder_at_ =
        postpone((settings_.reminder_minutes * 60) * kOneSecondInMicros);
    Poco::Util::TimerTask::Ptr ptask =
        new Poco::Util::TimerTaskAdapter<Context>(*this, &Context::onRemind);

    Poco::Mutex::ScopedLock lock(timer_m_);
    timer_.schedule(ptask, next_reminder_at_);

    std::stringstream ss;
    ss << "Next reminder to track time at "
       << Formatter::Format8601(next_reminder_at_);
    logger().debug(ss.str());
}

void Context::onRemind(Poco::Util::TimerTask& task) {  // NOLINT
    // if some code scheduled a reminder for a later time,
    // meanwhile, then let the later reminder be executed
    // not this one.
    if (isPostponed(next_reminder_at_,
                    (settings_.reminder_minutes * 60) * kOneSecondInMicros)) {
        logger().debug("onRemind postponed");
        return;
    }

    displayReminder();

    remindToTrackTime();
}

void Context::displayReminder() {
    if (!settings_.reminder) {
        logger().debug("Reminder is not enabled by user");
        return;
    }

    if (!user_) {
        logger().warning("User logged out, cannot remind");
        return;
    }

    if (user_ && user_->RunningTimeEntry()) {
        logger().debug("User is already tracking time, no need to remind");
        return;
    }

    // Check if allowed to display reminder on this weekday
    Poco::LocalDateTime now;
    int wday = now.dayOfWeek();
    if (
        (Poco::DateTime::MONDAY == wday && !settings_.remind_mon) ||
        (Poco::DateTime::TUESDAY == wday && !settings_.remind_tue) ||
        (Poco::DateTime::WEDNESDAY == wday && !settings_.remind_wed) ||
        (Poco::DateTime::THURSDAY == wday && !settings_.remind_thu) ||
        (Poco::DateTime::FRIDAY == wday && !settings_.remind_fri) ||
        (Poco::DateTime::SATURDAY == wday && !settings_.remind_sat) ||
        (Poco::DateTime::SUNDAY == wday && !settings_.remind_sun)) {
        logger().debug("reminder is not enabled on this weekday");
        return;
    }

    // Check if allowed to display reminder at this time
    if (!settings_.remind_starts.empty()) {
        int h(0), m(0);
        if (toggl::Formatter::ParseTimeInput(settings_.remind_starts, &h, &m)) {
            Poco::LocalDateTime start(
                now.year(), now.month(), now.day(), h, m, now.second());
            if (now < start) {
                logger().debug("its too early for reminders");
                return;
            }
        }
    }
    if (!settings_.remind_ends.empty()) {
        int h(0), m(0);
        if (toggl::Formatter::ParseTimeInput(settings_.remind_ends, &h, &m)) {
            Poco::LocalDateTime end(
                now.year(), now.month(), now.day(), h, m, now.second());
            if (now > end) {
                logger().debug("its too late for reminders");
                return;
            }
        }
    }

    UI()->DisplayReminder();
}

error Context::StartAutotrackerEvent(const TimelineEvent event) {
    logger().debug("StartAutotrackerEvent " + event.String());

    if (!user_) {
        return noError;
    }

    // Update the autotracker titles
    if (event.title.size()) {
        autotracker_titles_.insert(event.title);
        displayAutotrackerRules();
    }

    // Notify user to track using autotracker rules:
    if (user_ && user_->RunningTimeEntry()) {
        return noError;
    }
    if (!settings_.autotrack) {
        return noError;
    }
    AutotrackerRule *rule = findAutotrackerRule(event);
    if (!rule) {
        return noError;
    }
    Project *p = user_->related.ProjectByID(rule->PID());
    if (!p) {
        return noError;
    }
    UI()->DisplayAutotrackerNotification(p);

    return noError;
}

error Context::CreateCompressedTimelineBatchForUpload(TimelineBatch *batch) {
    poco_check_ptr(batch);

    if (quit_) {
        return noError;
    }

    Poco::Mutex::ScopedLock lock(user_m_);
    if (!user_) {
        return noError;
    }

    std::vector<TimelineEvent> events;
    error err = db()->CreateCompressedTimelineBatchForUpload(
        user_->ID(),
        &events);
    if (err != noError) {
        return err;
    }
    batch->SetEvents(&events);
    batch->SetUserID(user_->ID());
    batch->SetAPIToken(user_->APIToken());
    batch->SetDesktopID(db_->DesktopID());
    return noError;
}

error Context::StartTimelineEvent(TimelineEvent *event) {
    logger().debug("StartTimelineEvent " + event->String());

    poco_check_ptr(event);

    if (!user_) {
        return noError;
    }

    if (user_ && user_->RecordTimeline()) {
        event->user_id = static_cast<unsigned int>(user_->ID());
        error err = db()->InsertTimelineEvent(event);
        if (err != noError) {
            return err;
        }
    }

    displayAutotrackerRules();

    return noError;
}

error Context::MarkTimelineBatchAsUploaded(
    const std::vector<TimelineEvent> &events) {
    return db()->MarkTimelineBatchAsUploaded(events);
}

error Context::SetPromotionResponse(
    const int64_t promotion_type,
    const int64_t promotion_response) {

    if (kPromotionJoinBetaChannel != promotion_type) {
        return error("bad promotion type");
    }

    if (kPromotionJoinBetaChannel == promotion_type && promotion_response) {
        return SetUpdateChannel("beta");
    }

    return noError;
}

void Context::uiUpdaterActivity() {
    std::string running_time("");
    while (!ui_updater_.isStopped()) {
        // Sleep in increments for faster shutdown.
        for (unsigned int i = 0; i < 4*10; i++) {
            if (ui_updater_.isStopped()) {
                return;
            }
            Poco::Thread::sleep(250);
        }

        {
            Poco::Mutex::ScopedLock lock(user_m_);
            if (!user_) {
                continue;
            }
            TimeEntry *te = user_->RunningTimeEntry();
            if (!te) {
                continue;
            }
            Poco::Int64 duration = totalDurationForDate(te);
            std::string date_duration =
                Formatter::FormatDurationForDateHeader(duration);

            if (running_time != date_duration) {
                DisplayTimeEntryList(false);
            }
            running_time = date_duration;
        }
    }
}

void Context::SetLogPath(const std::string path) {
    Poco::AutoPtr<Poco::SimpleFileChannel> simpleFileChannel(
        new Poco::SimpleFileChannel);
    simpleFileChannel->setProperty("path", path);
    simpleFileChannel->setProperty("rotation", "1 M");

    Poco::AutoPtr<Poco::FormattingChannel> formattingChannel(
        new Poco::FormattingChannel(
            new Poco::PatternFormatter(
                "%Y-%m-%d %H:%M:%S.%i [%P %I]:%s:%q:%t")));
    formattingChannel->setChannel(simpleFileChannel);

    Poco::Logger::get("").setChannel(formattingChannel);

    log_path_ = path;
}

Poco::Logger &Context::logger() const {
    return Poco::Logger::get("context");
}

void on_websocket_message(
    void *context,
    std::string json) {

    poco_check_ptr(context);

    if (json.empty()) {
        return;
    }

    Context *ctx = reinterpret_cast<Context *>(context);
    ctx->LoadUpdateFromJSONString(json);
}

}  // namespace toggl<|MERGE_RESOLUTION|>--- conflicted
+++ resolved
@@ -249,46 +249,6 @@
         if (err != noError) {
             return err;
         }
-
-<<<<<<< HEAD
-	try {
-		std::vector<ModelChange> changes;
-		error err = db()->SaveUser(user_, true, &changes);
-		if (err != noError) {
-			return err;
-		}
-
-		updateUI(&changes);
-
-		if (push_changes) {
-			pushChanges();
-		}
-
-		// Display number of unsynced time entries
-		Poco::Int64 count(0);
-		if (user_) {
-			for (std::vector<TimeEntry *>::const_iterator it =
-				user_->related.TimeEntries.begin();
-					it != user_->related.TimeEntries.end(); it++) {
-				TimeEntry *te = *it;
-				if (te->NeedsPush()) {
-					count++;
-				}
-			}
-		}
-		UI()->DisplayUnsyncedItems(count);
-	}
-	catch (const Poco::Exception& exc) {
-		return exc.displayText();
-	}
-	catch (const std::exception& ex) {
-		return ex.what();
-	}
-	catch (const std::string& ex) {
-		return ex;
-	}
-	return noError;
-=======
         updateUI(&changes);
 
         if (push_changes) {
@@ -316,7 +276,6 @@
         return ex;
     }
     return noError;
->>>>>>> 8d003398
 }
 
 void Context::updateUI(std::vector<ModelChange> *changes) {
