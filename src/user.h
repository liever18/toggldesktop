--- conflicted
+++ resolved
@@ -62,15 +62,10 @@
         const std::string &duration,
         const Poco::UInt64 task_id,
         const Poco::UInt64 project_id,
-<<<<<<< HEAD
         const std::string project_guid,
         const std::string tags,
         const time_t started,
         const time_t ended);
-=======
-        const std::string &project_guid,
-        const std::string &tags);
->>>>>>> c98435ea
 
     TimeEntry *Continue(
         const std::string &GUID,
