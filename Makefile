
pwd=$(shell pwd)
uname=$(shell uname)
timestamp=$(shell date "+%Y-%m-%d-%H-%M-%S")

pocodir=third_party/poco-1.4.6p2-all
openssldir=third_party/openssl-1.0.1e
jsondir=third_party/libjson

GTEST_ROOT=third_party/googletest-read-only
GMOCK_DIR=third_party/gmock-1.7.0

osx_executable=./src/ui/osx/test2.project/build/Release/TogglDesktop.app/Contents/MacOS/TogglDesktop

oclintbin=./third_party/oclint-0.7-x86_64-apple-darwin-10/bin/oclint
oclintflags=-fatal-assembler-warnings -max-priority-3 0 -max-priority-2 0 -max-priority-1 0 \
	-- -c \
	-Isrc/ui/osx/test2.project \
	-Isrc \
	-Ithird_party/bugsnag-cocoa/bugsnag \
	-Isrc/ui/osx/test2.project/test2 \
	-Ithird_party/PLCrashReporter/Mac\ OS\ X\ Framework/CrashReporter.framework/Versions/Current/Headers \
	-I$(pocodir)/Foundation/include \
	-I$(pocodir)/Util/include \
	-I$(pocodir)/Data/include \
	-I$(pocodir)/Data/SQLite/include \
	-I$(pocodir)/Crypto/include \
	-I$(pocodir)/Net/include \
	-I$(pocodir)/NetSSL_OpenSSL/include \
	-I$(jsondir) \
	-DNDEBUG \
	-Werror

main=toggl

ifeq ($(uname), Darwin)
pocolib=$(pocodir)/lib/Darwin/x86_64/
osname=mac
endif

ifeq ($(uname), Linux)
pocolib=$(pocodir)/lib/Linux/x86_64
osname=linux
endif

ifeq ($(uname), Darwin)
cflags=-g -Wall -Wextra -Wno-deprecated -Wno-unused-parameter \
	-I$(openssldir)/include \
	-I$(GTEST_ROOT)/include \
	-I$(GTEST_ROOT) \
	-I$(GMOCK_DIR)/include \
	-I$(GMOCK_DIR) \
	-I$(pocodir)/Foundation/include \
	-I$(pocodir)/Util/include \
	-I$(pocodir)/Data/include \
	-I$(pocodir)/Data/SQLite/include \
	-I$(pocodir)/Crypto/include \
	-I$(pocodir)/Net/include \
	-I$(pocodir)/NetSSL_OpenSSL/include \
	-I$(jsondir) \
	-DNDEBUG
endif

ifeq ($(uname), Linux)
cflags=-g -DNDEBUG -Wall -Wextra -Wno-deprecated -Wno-unused-parameter -static \
	-I$(openssldir)/include \
	-I$(GTEST_ROOT)/include \
	-I$(GTEST_ROOT) \
	-I$(GMOCK_DIR)/include \
	-I$(GMOCK_DIR) \
	-I$(pocodir)/Foundation/include \
	-I$(pocodir)/Util/include \
	-I$(pocodir)/Data/include \
	-I$(pocodir)/Data/SQLite/include \
	-I$(pocodir)/Crypto/include \
	-I$(pocodir)/Net/include \
	-I$(pocodir)/NetSSL_OpenSSL/include \
	-I$(jsondir) \
	-DNDEBUG
endif

ifeq ($(uname), Darwin)
libs=-framework Carbon \
	-L$(pocolib) \
	-lPocoDataSQLite \
	-lPocoData \
	-lPocoNet \
	-lPocoNetSSL \
	-lPocoCrypto \
	-lPocoUtil \
	-lPocoXML \
	-lPocoFoundation \
	-L$(jsondir) \
	-ljson \
	-lpthread \
	-L$(openssldir) \
	-lssl \
	-lcrypto \
	-ldl
endif

ifeq ($(uname), Linux)
libs=-lX11 \
	-L$(pocolib) \
	-lPocoDataSQLite \
	-lPocoData \
	-lPocoNet \
	-lPocoNetSSL \
	-lPocoCrypto \
	-lPocoUtil \
	-lPocoXML \
	-lPocoFoundation \
	-L$(jsondir) \
	-ljson \
	-lpthread \
	-L$(openssldir) \
	-lssl \
	-lcrypto \
	-lrt \
	-ldl
endif

cxx=g++

cmdline: clean lint
	mkdir -p build
	$(cxx) $(cflags) -O2 -c src/version.cc -o build/version.o
	$(cxx) $(cflags) -O2 -c src/https_client.cc -o build/https_client.o
	$(cxx) $(cflags) -O2 -c src/websocket_client.cc -o build/websocket_client.o
	$(cxx) $(cflags) -O2 -c src/toggl_api_client.cc -o build/toggl_api_client.o
	$(cxx) $(cflags) -O2 -c src/database.cc -o build/database.o
	$(cxx) $(cflags) -O2 -c src/context.cc -o build/context.o
	$(cxx) $(cflags) -O2 -c src/kopsik_api_private.cc -o build/kopsik_api_private.o
	$(cxx) $(cflags) -O2 -c src/kopsik_api.cc -o build/kopsik_api.o
	$(cxx) $(cflags) -O2 -c src/get_focused_window_$(osname).cc -o build/get_focused_window_$(osname).o
	$(cxx) $(cflags) -O2 -c src/timeline_uploader.cc -o build/timeline_uploader.o
	$(cxx) $(cflags) -O2 -c src/window_change_recorder.cc -o build/window_change_recorder.o
	$(cxx) $(cflags) -O2 -c src/ui/cmdline/main.cc -o build/main.o
	$(cxx) -o $(main) -o $(main) build/*.o $(libs)
	strip $(main)

clean:
	rm -rf build && \
	rm -f $(main) && \
	rm -f $(main)_test && \
	rm -rf src/ui/osx/test2.project/build && \
<<<<<<< HEAD
	rm -rf src/libkopsik/Kopsik/build
=======
	rm -rf src/libkopsik/Kopsik/build && \
	rm -f TogglDesktop.dmg
>>>>>>> 6cd50d74

osx:
	xcodebuild -project src/ui/osx/test2.project/kopsik_ui_osx.xcodeproj && \
	!(otool -L $(osx_executable) | grep "Users" && echo "Executable should not contain hardcoded paths!")

run: osx
	$(osx_executable)

sikuli: osx
	(pkill TogglDesktop) || true
	rm -rf kopsik_sikuli.db
	rm -rf kopsik_sikuli.log
	$(osx_executable) \
	--api_url http://0.0.0.0:8080 \
	--websocket_url http://0.0.0.0:8088 \
	--db_path kopsik_sikuli.db \
	--log_path kopsik_sikuli.log 

test: clean lint
	mkdir -p build
	$(cxx) $(cflags) -c src/version.cc -o build/version.o
	$(cxx) $(cflags) -c src/https_client.cc -o build/https_client.o
	$(cxx) $(cflags) -c src/websocket_client.cc -o build/websocket_client.o
	$(cxx) $(cflags) -c src/toggl_api_client.cc -o build/toggl_api_client.o
	$(cxx) $(cflags) -c src/database.cc -o build/database.o
	$(cxx) $(cflags) -c src/context.cc -o build/context.o
	$(cxx) $(cflags) -c src/kopsik_api_private.cc -o build/kopsik_api_private.o
	$(cxx) $(cflags) -c src/kopsik_api.cc -o build/kopsik_api.o
	$(cxx) $(cflags) -c src/test_data.cc -o build/test_data.o
	$(cxx) $(cflags) -c src/kopsik_api_test.cc -o build/kopsik_api_test.o
	$(cxx) $(cflags) -c src/toggl_api_client_test.cc -o build/toggl_api_client_test.o
	$(cxx) $(cflags) -c src/get_focused_window_$(osname).cc -o build/get_focused_window_$(osname).o
	$(cxx) $(cflags) -c src/timeline_uploader.cc -o build/timeline_uploader.o
	$(cxx) $(cflags) -c src/window_change_recorder.cc -o build/window_change_recorder.o
	$(cxx) $(cflags) -c $(GTEST_ROOT)/src/gtest-all.cc -o build/gtest-all.o
	$(cxx) $(cflags) -c ${GMOCK_DIR}/src/gmock-all.cc -o build/gmock-all.o
	$(cxx) -o $(main) -o $(main)_test build/*.o $(libs)
	./$(main)_test

covflags=-fprofile-arcs -ftest-coverage

coverage: clean
	mkdir -p build
	$(cxx) $(cflags) $(covflags) -c src/version.cc -o build/version.o
	$(cxx) $(cflags) $(covflags) -c src/https_client.cc -o build/https_client.o
	$(cxx) $(cflags) $(covflags) -c src/websocket_client.cc -o build/websocket_client.o
	$(cxx) $(cflags) $(coverage) -c src/toggl_api_client.cc -o build/toggl_api_client.o
	$(cxx) $(cflags) $(covflags) -c src/database.cc -o build/database.o
	$(cxx) $(cflags) $(covflags) -c src/context.cc -o build/context.o
	$(cxx) $(cflags) $(covflags) -c src/kopsik_api_private.cc -o build/kopsik_api_private.o
	$(cxx) $(cflags) $(covflags) -c src/kopsik_api.cc -o build/kopsik_api.o
	$(cxx) $(cflags) $(covflags) -c src/test_data.cc -o build/test_data.o
	$(cxx) $(cflags) $(covflags) -c src/kopsik_api_test.cc -o build/kopsik_api_test.o
	$(cxx) $(cflags) $(covflags) -c src/toggl_api_client_test.cc -o build/toggl_api_client_test.o
	$(cxx) $(cflags) $(covflags) -c src/get_focused_window_$(osname).cc -o build/get_focused_window_$(osname).o
	$(cxx) $(cflags) $(covflags) -c src/timeline_uploader.cc -o build/timeline_uploader.o
	$(cxx) $(cflags) $(covflags) -c src/window_change_recorder.cc -o build/window_change_recorder.o
	$(cxx) $(cflags) $(covflags) -c $(GTEST_ROOT)/src/gtest-all.cc -o build/gtest-all.o
	$(cxx) $(cflags) $(covflags) -c ${GMOCK_DIR}/src/gmock-all.cc -o build/gmock-all.o
	$(cxx) -o $(main) -o $(main)_test build/*.o $(libs) $(covflags)
	./$(main)_test && lcov --capture --directory build --output-file build/coverage.info && \
	mkdir -p coverage && genhtml build/coverage.info --output-directory coverage

pull:
	./$(main) pull

push:
	./$(main) push

lint:
	./third_party/cpplint/cpplint.py src/*.cc src/*.h src/ui/cmdline/*

clean_deps:
	cd third_party/libjson && make clean

deps: clean_deps openssl poco json

json:
	cd $(jsondir) && make

openssl:
ifeq ($(uname), Darwin)
	cd $(openssldir) && ./config -fPIC no-shared no-dso && ./Configure darwin64-x86_64-cc && make
endif
ifeq ($(uname), Linux)
	cd $(openssldir) && ./config -fPIC no-shared no-dso && make
endif

poco:
	cd $(pocodir) && \
	./configure --omit=Data/ODBC,Data/MySQL,Zip --no-tests --no-samples --static \
	--include-path=$(pwd)/$(openssldir)/include --library-path=$(pwd)/$(openssldir) && \
	make

stats:
	rm -rf gitstats
	./third_party/gitstats/gitstats -c merge_authors="Tanel","Tanel Lebedev" . gitstats

oclint:
	$(oclintbin) src/ui/osx/test2.project/test2/*.m src/kopsik_api.cc \
	src/toggl_api_client.cc src/database.cc $(oclintflags)<|MERGE_RESOLUTION|>--- conflicted
+++ resolved
@@ -144,12 +144,8 @@
 	rm -f $(main) && \
 	rm -f $(main)_test && \
 	rm -rf src/ui/osx/test2.project/build && \
-<<<<<<< HEAD
-	rm -rf src/libkopsik/Kopsik/build
-=======
 	rm -rf src/libkopsik/Kopsik/build && \
 	rm -f TogglDesktop.dmg
->>>>>>> 6cd50d74
 
 osx:
 	xcodebuild -project src/ui/osx/test2.project/kopsik_ui_osx.xcodeproj && \
